// !$*UTF8*$!
{
	archiveVersion = 1;
	classes = {
	};
	objectVersion = 50;
	objects = {

/* Begin PBXBuildFile section */
		0AA874162600237A00D47421 /* PersonaView.swift in Sources */ = {isa = PBXBuildFile; fileRef = 0AA874142600237A00D47421 /* PersonaView.swift */; };
		0ACD82122620451F0035CD9F /* MSFPersonaViewTokens.generated.swift in Sources */ = {isa = PBXBuildFile; fileRef = 0ACD82102620451E0035CD9F /* MSFPersonaViewTokens.generated.swift */; };
		0ACD82192620453B0035CD9F /* PersonaViewTokens.swift in Sources */ = {isa = PBXBuildFile; fileRef = 0ACD82172620453B0035CD9F /* PersonaViewTokens.swift */; };
		0AD70F5826E7F2E3008774EC /* MSFCommandBarTokens.generated.swift in Sources */ = {isa = PBXBuildFile; fileRef = 0AD70F5626E7F2E3008774EC /* MSFCommandBarTokens.generated.swift */; };
		0AD70F5B26E80A5D008774EC /* CommandBarTokens.swift in Sources */ = {isa = PBXBuildFile; fileRef = 0AD70F5926E80A5D008774EC /* CommandBarTokens.swift */; };
		43488C46270FAD1300124C71 /* NotificationView_SwiftUI.swift in Sources */ = {isa = PBXBuildFile; fileRef = 43488C44270FAD0200124C71 /* NotificationView_SwiftUI.swift */; };
		436F6B3F26F4924200D18073 /* MSFNotificationTokens.generated.swift in Sources */ = {isa = PBXBuildFile; fileRef = 436F6B3D26F4924200D18073 /* MSFNotificationTokens.generated.swift */; };
		436F6B4226F4926B00D18073 /* MSFNotificationTokens.swift in Sources */ = {isa = PBXBuildFile; fileRef = 436F6B4026F4926B00D18073 /* MSFNotificationTokens.swift */; };
		4BBD651F2755FD9500A8B09E /* MSFNotificationView.swift in Sources */ = {isa = PBXBuildFile; fileRef = 4BBD651E2755FD9500A8B09E /* MSFNotificationView.swift */; };
		5303259B26B31B6B00611D05 /* AvatarModifiers.swift in Sources */ = {isa = PBXBuildFile; fileRef = 5303259926B31B6B00611D05 /* AvatarModifiers.swift */; };
		5306075326A1E6A4002D49CF /* AvatarGroupTokens.swift in Sources */ = {isa = PBXBuildFile; fileRef = 5306074F26A1E6A4002D49CF /* AvatarGroupTokens.swift */; };
		5306075526A1E6A4002D49CF /* MSFAvatarGroupTokens.generated.swift in Sources */ = {isa = PBXBuildFile; fileRef = 5306075026A1E6A4002D49CF /* MSFAvatarGroupTokens.generated.swift */; };
		5306075726A1E6A4002D49CF /* AvatarGroup.swift in Sources */ = {isa = PBXBuildFile; fileRef = 5306075126A1E6A4002D49CF /* AvatarGroup.swift */; };
		5306076126A201C8002D49CF /* Persona.swift in Sources */ = {isa = PBXBuildFile; fileRef = B4EF53C2215AF1AB00573E8F /* Persona.swift */; };
		53097D05270288FB00A6E4DC /* MSFButton.swift in Sources */ = {isa = PBXBuildFile; fileRef = 53097CFF270288FB00A6E4DC /* MSFButton.swift */; };
		53097D07270288FB00A6E4DC /* MSFButtonTokens.generated.swift in Sources */ = {isa = PBXBuildFile; fileRef = 53097D00270288FB00A6E4DC /* MSFButtonTokens.generated.swift */; };
		53097D09270288FB00A6E4DC /* Button.swift in Sources */ = {isa = PBXBuildFile; fileRef = 53097D01270288FB00A6E4DC /* Button.swift */; };
		53097D0B270288FB00A6E4DC /* ButtonModifiers.swift in Sources */ = {isa = PBXBuildFile; fileRef = 53097D02270288FB00A6E4DC /* ButtonModifiers.swift */; };
		53097D0D270288FB00A6E4DC /* ButtonTokens.swift in Sources */ = {isa = PBXBuildFile; fileRef = 53097D03270288FB00A6E4DC /* ButtonTokens.swift */; };
		53097D172702890900A6E4DC /* HeaderFooterTokens.swift in Sources */ = {isa = PBXBuildFile; fileRef = 53097D0E2702890800A6E4DC /* HeaderFooterTokens.swift */; };
		53097D192702890900A6E4DC /* List.swift in Sources */ = {isa = PBXBuildFile; fileRef = 53097D0F2702890800A6E4DC /* List.swift */; };
		53097D1B2702890900A6E4DC /* MSFListCellTokens.generated.swift in Sources */ = {isa = PBXBuildFile; fileRef = 53097D102702890800A6E4DC /* MSFListCellTokens.generated.swift */; };
		53097D1D2702890900A6E4DC /* ListTokens.swift in Sources */ = {isa = PBXBuildFile; fileRef = 53097D112702890800A6E4DC /* ListTokens.swift */; };
		53097D1F2702890900A6E4DC /* MSFHeaderFooterTokens.generated.swift in Sources */ = {isa = PBXBuildFile; fileRef = 53097D122702890800A6E4DC /* MSFHeaderFooterTokens.generated.swift */; };
		53097D212702890900A6E4DC /* ListHeaderFooter.swift in Sources */ = {isa = PBXBuildFile; fileRef = 53097D132702890800A6E4DC /* ListHeaderFooter.swift */; };
		53097D232702890900A6E4DC /* MSFListTokens.generated.swift in Sources */ = {isa = PBXBuildFile; fileRef = 53097D142702890800A6E4DC /* MSFListTokens.generated.swift */; };
		53097D252702890900A6E4DC /* ListCell.swift in Sources */ = {isa = PBXBuildFile; fileRef = 53097D152702890900A6E4DC /* ListCell.swift */; };
		53097D292702895500A6E4DC /* MSFDrawerTokens.swift in Sources */ = {isa = PBXBuildFile; fileRef = 53097D262702895500A6E4DC /* MSFDrawerTokens.swift */; };
		53097D2B2702895500A6E4DC /* MSFDrawerTokens.generated.swift in Sources */ = {isa = PBXBuildFile; fileRef = 53097D272702895500A6E4DC /* MSFDrawerTokens.generated.swift */; };
		53097D4727028B1200A6E4DC /* ButtonLegacy.swift in Sources */ = {isa = PBXBuildFile; fileRef = 53097D4527028B1100A6E4DC /* ButtonLegacy.swift */; };
		5314E01625F00CF70099271A /* BarButtonItems.swift in Sources */ = {isa = PBXBuildFile; fileRef = A52648DB2316F4F9003342A0 /* BarButtonItems.swift */; };
		5314E02825F00DA80099271A /* BlurringView.swift in Sources */ = {isa = PBXBuildFile; fileRef = FDA1AF8B21484625001AE720 /* BlurringView.swift */; };
		5314E03125F00DDD0099271A /* CardView.swift in Sources */ = {isa = PBXBuildFile; fileRef = CCC18C2B2501B22F00BE830E /* CardView.swift */; };
		5314E03A25F00E3D0099271A /* BadgeView.swift in Sources */ = {isa = PBXBuildFile; fileRef = B444D6B52183A9740002B4D4 /* BadgeView.swift */; };
		5314E03B25F00E3D0099271A /* BadgeStringExtractor.swift in Sources */ = {isa = PBXBuildFile; fileRef = B4A8BBCC21BF6D6900D5E3ED /* BadgeStringExtractor.swift */; };
		5314E03C25F00E3D0099271A /* BadgeField.swift in Sources */ = {isa = PBXBuildFile; fileRef = B45EB78F219E310F008646A2 /* BadgeField.swift */; };
		5314E05925F00EF50099271A /* CalendarViewDataSource.swift in Sources */ = {isa = PBXBuildFile; fileRef = FD599D0B2134AB1E008845EE /* CalendarViewDataSource.swift */; };
		5314E05A25F00EF50099271A /* CalendarViewLayout.swift in Sources */ = {isa = PBXBuildFile; fileRef = FD599D092134AB15008845EE /* CalendarViewLayout.swift */; };
		5314E05B25F00EF50099271A /* CalendarView.swift in Sources */ = {isa = PBXBuildFile; fileRef = FD599D0121348439008845EE /* CalendarView.swift */; };
		5314E06025F00EFD0099271A /* CalendarViewWeekdayHeadingView.swift in Sources */ = {isa = PBXBuildFile; fileRef = FD599D072134AB0E008845EE /* CalendarViewWeekdayHeadingView.swift */; };
		5314E06125F00EFD0099271A /* CalendarViewDayCell.swift in Sources */ = {isa = PBXBuildFile; fileRef = FDFB8AEE21361C9D0046850A /* CalendarViewDayCell.swift */; };
		5314E06225F00EFD0099271A /* CalendarViewDayTodayCell.swift in Sources */ = {isa = PBXBuildFile; fileRef = FDFB8AEC21361C9D0046850A /* CalendarViewDayTodayCell.swift */; };
		5314E06325F00EFD0099271A /* CalendarViewDayMonthYearCell.swift in Sources */ = {isa = PBXBuildFile; fileRef = FDFB8AEF21361C9D0046850A /* CalendarViewDayMonthYearCell.swift */; };
		5314E06425F00EFD0099271A /* CalendarViewMonthBannerView.swift in Sources */ = {isa = PBXBuildFile; fileRef = FDFB8AEA21361C950046850A /* CalendarViewMonthBannerView.swift */; };
		5314E06525F00EFD0099271A /* CalendarViewDayMonthCell.swift in Sources */ = {isa = PBXBuildFile; fileRef = FDFB8AED21361C9D0046850A /* CalendarViewDayMonthCell.swift */; };
		5314E06A25F00F100099271A /* GenericDateTimePicker.swift in Sources */ = {isa = PBXBuildFile; fileRef = FD1FAE1A2272464B00A5DBA4 /* GenericDateTimePicker.swift */; };
		5314E06B25F00F100099271A /* DateTimePicker.swift in Sources */ = {isa = PBXBuildFile; fileRef = FD77752F21A490BA00033D58 /* DateTimePicker.swift */; };
		5314E07025F00F140099271A /* DatePickerController.swift in Sources */ = {isa = PBXBuildFile; fileRef = FD4F2A1F214AE20400C437D6 /* DatePickerController.swift */; };
		5314E07125F00F140099271A /* DatePickerSelectionManager.swift in Sources */ = {isa = PBXBuildFile; fileRef = FD256C5A2183B90B00EC9588 /* DatePickerSelectionManager.swift */; };
		5314E07625F00F160099271A /* DateTimePickerController.swift in Sources */ = {isa = PBXBuildFile; fileRef = FD5ADBF32190CDC80005A9AF /* DateTimePickerController.swift */; };
		5314E07B25F00F1A0099271A /* DateTimePickerViewDataSource.swift in Sources */ = {isa = PBXBuildFile; fileRef = FD9758072191118E00B67319 /* DateTimePickerViewDataSource.swift */; };
		5314E07C25F00F1A0099271A /* DateTimePickerViewLayout.swift in Sources */ = {isa = PBXBuildFile; fileRef = FD77752C219E62E100033D58 /* DateTimePickerViewLayout.swift */; };
		5314E07D25F00F1A0099271A /* DateTimePickerViewComponentTableView.swift in Sources */ = {isa = PBXBuildFile; fileRef = FD9758082191118E00B67319 /* DateTimePickerViewComponentTableView.swift */; };
		5314E07E25F00F1A0099271A /* DateTimePickerView.swift in Sources */ = {isa = PBXBuildFile; fileRef = FD9758062191118D00B67319 /* DateTimePickerView.swift */; };
		5314E07F25F00F1A0099271A /* DateTimePickerViewComponentCell.swift in Sources */ = {isa = PBXBuildFile; fileRef = FD97580A2191118E00B67319 /* DateTimePickerViewComponentCell.swift */; };
		5314E08025F00F1A0099271A /* DateTimePickerViewComponent.swift in Sources */ = {isa = PBXBuildFile; fileRef = FD9758092191118E00B67319 /* DateTimePickerViewComponent.swift */; };
		5314E08925F00F2D0099271A /* CommandBarButtonGroupView.swift in Sources */ = {isa = PBXBuildFile; fileRef = FC414E242588798000069E73 /* CommandBarButtonGroupView.swift */; };
		5314E08A25F00F2D0099271A /* CommandBar.swift in Sources */ = {isa = PBXBuildFile; fileRef = FC414E1E258876FB00069E73 /* CommandBar.swift */; };
		5314E08B25F00F2D0099271A /* CommandBarItem.swift in Sources */ = {isa = PBXBuildFile; fileRef = FC414E4E2588B65C00069E73 /* CommandBarItem.swift */; };
		5314E08C25F00F2D0099271A /* CommandBarButton.swift in Sources */ = {isa = PBXBuildFile; fileRef = FC414E2A25887A4B00069E73 /* CommandBarButton.swift */; };
		5314E09525F00FA30099271A /* DimmingView.swift in Sources */ = {isa = PBXBuildFile; fileRef = A5B87B03211E22B70038C37C /* DimmingView.swift */; };
		5314E09E25F00FE20099271A /* DotView.swift in Sources */ = {isa = PBXBuildFile; fileRef = FDD454ED21405B390006E84E /* DotView.swift */; };
		5314E0A725F010070099271A /* DrawerController.swift in Sources */ = {isa = PBXBuildFile; fileRef = A5B87AF3211E16360038C37C /* DrawerController.swift */; };
		5314E0A825F010070099271A /* DrawerPresentationController.swift in Sources */ = {isa = PBXBuildFile; fileRef = A5B87AF5211E16360038C37C /* DrawerPresentationController.swift */; };
		5314E0A925F010070099271A /* DrawerTransitionAnimator.swift in Sources */ = {isa = PBXBuildFile; fileRef = A5B87AF4211E16360038C37C /* DrawerTransitionAnimator.swift */; };
		5314E0AA25F010070099271A /* DrawerShadowView.swift in Sources */ = {isa = PBXBuildFile; fileRef = A5237ACC21ED6CA70040BF27 /* DrawerShadowView.swift */; };
		5314E0B325F010400099271A /* EasyTapButton.swift in Sources */ = {isa = PBXBuildFile; fileRef = FD5BBE42214C73CE008964B4 /* EasyTapButton.swift */; };
		5314E0BC25F0106F0099271A /* HUDView.swift in Sources */ = {isa = PBXBuildFile; fileRef = B483323221CC71940022B4CC /* HUDView.swift */; };
		5314E0BD25F0106F0099271A /* HUD.swift in Sources */ = {isa = PBXBuildFile; fileRef = B483323421DEA8D70022B4CC /* HUD.swift */; };
		5314E0CF25F011F10099271A /* Label.swift in Sources */ = {isa = PBXBuildFile; fileRef = A589F853211BA03200471C23 /* Label.swift */; };
		5314E0E425F012C00099271A /* NavigationController.swift in Sources */ = {isa = PBXBuildFile; fileRef = FD41C87F22DD13230086F899 /* NavigationController.swift */; };
		5314E0E525F012C00099271A /* NavigationBar.swift in Sources */ = {isa = PBXBuildFile; fileRef = FD41C87B22DD13230086F899 /* NavigationBar.swift */; };
		5314E0E625F012C00099271A /* UIViewController+Navigation.swift in Sources */ = {isa = PBXBuildFile; fileRef = FD9DA7B4232C33A80013E41B /* UIViewController+Navigation.swift */; };
		5314E0E725F012C00099271A /* UINavigationItem+Navigation.swift in Sources */ = {isa = PBXBuildFile; fileRef = FD41C8BD22DD47120086F899 /* UINavigationItem+Navigation.swift */; };
		5314E0EC25F012C40099271A /* NavigationAnimator.swift in Sources */ = {isa = PBXBuildFile; fileRef = FD41C88022DD13230086F899 /* NavigationAnimator.swift */; };
		5314E0ED25F012C40099271A /* ContentScrollViewTraits.swift in Sources */ = {isa = PBXBuildFile; fileRef = FD41C86E22DD13230086F899 /* ContentScrollViewTraits.swift */; };
		5314E0F225F012C80099271A /* ShyHeaderView.swift in Sources */ = {isa = PBXBuildFile; fileRef = FD41C87122DD13230086F899 /* ShyHeaderView.swift */; };
		5314E0F325F012C80099271A /* ShyHeaderController.swift in Sources */ = {isa = PBXBuildFile; fileRef = FD41C87022DD13230086F899 /* ShyHeaderController.swift */; };
		5314E0F825F012CB0099271A /* LargeTitleView.swift in Sources */ = {isa = PBXBuildFile; fileRef = FD41C87A22DD13230086F899 /* LargeTitleView.swift */; };
		5314E10125F012E60099271A /* NotificationView.swift in Sources */ = {isa = PBXBuildFile; fileRef = A5B6617223A41E2900E801DD /* NotificationView.swift */; };
		5314E10A25F014600099271A /* Obscurable.swift in Sources */ = {isa = PBXBuildFile; fileRef = 53BCB0CD253A4E8C00620960 /* Obscurable.swift */; };
		5314E11625F015EA0099271A /* PersonaBadgeViewDataSource.swift in Sources */ = {isa = PBXBuildFile; fileRef = B4BA27872319DC0D0001563C /* PersonaBadgeViewDataSource.swift */; };
		5314E11725F015EA0099271A /* PersonaCell.swift in Sources */ = {isa = PBXBuildFile; fileRef = B46D3F922151D95F0029772C /* PersonaCell.swift */; };
		5314E11825F015EA0099271A /* PeoplePicker.swift in Sources */ = {isa = PBXBuildFile; fileRef = B47B58B722F8E5840078DE38 /* PeoplePicker.swift */; };
		5314E11B25F015EA0099271A /* PersonaListView.swift in Sources */ = {isa = PBXBuildFile; fileRef = B46D3F9C215985AC0029772C /* PersonaListView.swift */; };
		5314E12925F016230099271A /* PillButtonStyle.swift in Sources */ = {isa = PBXBuildFile; fileRef = 86AF4F7425AFC746005D4253 /* PillButtonStyle.swift */; };
		5314E12A25F016230099271A /* PillButton.swift in Sources */ = {isa = PBXBuildFile; fileRef = 497DC2D824185885008D86F8 /* PillButton.swift */; };
		5314E12B25F016230099271A /* PillButtonBar.swift in Sources */ = {isa = PBXBuildFile; fileRef = 497DC2D724185885008D86F8 /* PillButtonBar.swift */; };
		5314E13425F016370099271A /* PopupMenuItem.swift in Sources */ = {isa = PBXBuildFile; fileRef = A5961F9E218A256B00E2A506 /* PopupMenuItem.swift */; };
		5314E13525F016370099271A /* PopupMenuItemCell.swift in Sources */ = {isa = PBXBuildFile; fileRef = A5961FA2218A25D100E2A506 /* PopupMenuItemCell.swift */; };
		5314E13625F016370099271A /* PopupMenuSectionHeaderView.swift in Sources */ = {isa = PBXBuildFile; fileRef = A5961FA4218A260500E2A506 /* PopupMenuSectionHeaderView.swift */; };
		5314E13725F016370099271A /* PopupMenuProtocols.swift in Sources */ = {isa = PBXBuildFile; fileRef = 0BCEFADD2485FEC00088CEE5 /* PopupMenuProtocols.swift */; };
		5314E13825F016370099271A /* PopupMenuSection.swift in Sources */ = {isa = PBXBuildFile; fileRef = A5961FA0218A25C400E2A506 /* PopupMenuSection.swift */; };
		5314E13925F016370099271A /* PopupMenuController.swift in Sources */ = {isa = PBXBuildFile; fileRef = A5961F9C218A254D00E2A506 /* PopupMenuController.swift */; };
		5314E14225F016860099271A /* CardPresenterNavigationController.swift in Sources */ = {isa = PBXBuildFile; fileRef = FD0D29D52151A3D700E8655E /* CardPresenterNavigationController.swift */; };
		5314E14325F016860099271A /* CardTransitionAnimator.swift in Sources */ = {isa = PBXBuildFile; fileRef = FDA1AF90214871B5001AE720 /* CardTransitionAnimator.swift */; };
		5314E14425F016860099271A /* PageCardPresenterController.swift in Sources */ = {isa = PBXBuildFile; fileRef = FD4F2A1A2148937100C437D6 /* PageCardPresenterController.swift */; };
		5314E14525F016860099271A /* CardPresentationController.swift in Sources */ = {isa = PBXBuildFile; fileRef = FDA1AF9221487225001AE720 /* CardPresentationController.swift */; };
		5314E14E25F016CD0099271A /* ResizingHandleView.swift in Sources */ = {isa = PBXBuildFile; fileRef = A5237ACA21DED7030040BF27 /* ResizingHandleView.swift */; };
		5314E16925F017940099271A /* SegmentedControl.swift in Sources */ = {isa = PBXBuildFile; fileRef = ECEBA8FB25EDF3380048EE24 /* SegmentedControl.swift */; };
		5314E17225F0191C0099271A /* Separator.swift in Sources */ = {isa = PBXBuildFile; fileRef = A5DCA76321224026005F4CB7 /* Separator.swift */; };
		5314E18D25F0195C0099271A /* ShimmerView.swift in Sources */ = {isa = PBXBuildFile; fileRef = C0EAAEAC2347E1DF00C7244E /* ShimmerView.swift */; };
		5314E18E25F0195C0099271A /* ShimmerLinesView.swift in Sources */ = {isa = PBXBuildFile; fileRef = C0A0D76B233AEF6C00F432FD /* ShimmerLinesView.swift */; };
		5314E19525F019650099271A /* TabBarItemView.swift in Sources */ = {isa = PBXBuildFile; fileRef = 1168630222E131CF0088B302 /* TabBarItemView.swift */; };
		5314E19625F019650099271A /* TabBarView.swift in Sources */ = {isa = PBXBuildFile; fileRef = 1168630322E131CF0088B302 /* TabBarView.swift */; };
		5314E19725F019650099271A /* TabBarItem.swift in Sources */ = {isa = PBXBuildFile; fileRef = 118D9847230BBA2300BC0B72 /* TabBarItem.swift */; };
		5314E19825F019650099271A /* SideTabBar.swift in Sources */ = {isa = PBXBuildFile; fileRef = 7D0931C224AAAC8C0072458A /* SideTabBar.swift */; };
		5314E1A125F01A7C0099271A /* TableViewCellFileAccessoryView.swift in Sources */ = {isa = PBXBuildFile; fileRef = 7DC2FB2724C0ED1100367A55 /* TableViewCellFileAccessoryView.swift */; };
		5314E1A225F01A7C0099271A /* ActivityIndicatorCell.swift in Sources */ = {isa = PBXBuildFile; fileRef = B4E782C221793AB200A7DFCE /* ActivityIndicatorCell.swift */; };
		5314E1A325F01A7C0099271A /* TableViewHeaderFooterView.swift in Sources */ = {isa = PBXBuildFile; fileRef = B4EF66502294A664007FEAB0 /* TableViewHeaderFooterView.swift */; };
		5314E1A425F01A7C0099271A /* CenteredLabelCell.swift in Sources */ = {isa = PBXBuildFile; fileRef = B4E782C62179509A00A7DFCE /* CenteredLabelCell.swift */; };
		5314E1A525F01A7C0099271A /* TableViewCell.swift in Sources */ = {isa = PBXBuildFile; fileRef = B498141321E424920077B48D /* TableViewCell.swift */; };
		5314E1A625F01A7C0099271A /* BooleanCell.swift in Sources */ = {isa = PBXBuildFile; fileRef = B441478C228CDA130040E88E /* BooleanCell.swift */; };
		5314E1A725F01A7C0099271A /* ActionsCell.swift in Sources */ = {isa = PBXBuildFile; fileRef = B4E782C02176AD5E00A7DFCE /* ActionsCell.swift */; };
		5314E1B025F01A980099271A /* Tooltip.swift in Sources */ = {isa = PBXBuildFile; fileRef = FD7DF05B21FA7F5000857267 /* Tooltip.swift */; };
		5314E1B125F01A980099271A /* TooltipView.swift in Sources */ = {isa = PBXBuildFile; fileRef = FD7DF05D21FA7FC100857267 /* TooltipView.swift */; };
		5314E1B225F01A980099271A /* TooltipPositionController.swift in Sources */ = {isa = PBXBuildFile; fileRef = FD7DF05F21FA83C900857267 /* TooltipPositionController.swift */; };
		5314E1BB25F01B070099271A /* TouchForwardingView.swift in Sources */ = {isa = PBXBuildFile; fileRef = B483323621DEB5A00022B4CC /* TouchForwardingView.swift */; };
		5314E1C425F01B4E0099271A /* TwoLineTitleView.swift in Sources */ = {isa = PBXBuildFile; fileRef = FD5BBE40214C6AF3008964B4 /* TwoLineTitleView.swift */; };
		5314E1CD25F01B730099271A /* AnimationSynchronizer.swift in Sources */ = {isa = PBXBuildFile; fileRef = C0938E43235E8ED500256251 /* AnimationSynchronizer.swift */; };
		5314E1D625F01E4A0099271A /* SearchBar.swift in Sources */ = {isa = PBXBuildFile; fileRef = FD41C87E22DD13230086F899 /* SearchBar.swift */; };
		5314E21E25F022120099271A /* UIView+Extensions.swift in Sources */ = {isa = PBXBuildFile; fileRef = A5B87B05211E23650038C37C /* UIView+Extensions.swift */; };
		5314E22725F022310099271A /* UITableViewCell+Extension.swift in Sources */ = {isa = PBXBuildFile; fileRef = B444D6B02181403C0002B4D4 /* UITableViewCell+Extension.swift */; };
		5314E23025F022C80099271A /* UIScrollView+Extensions.swift in Sources */ = {isa = PBXBuildFile; fileRef = FD41C8B122DD3BB70086F899 /* UIScrollView+Extensions.swift */; };
		5314E24B25F0232F0099271A /* UIScreen+Extension.swift in Sources */ = {isa = PBXBuildFile; fileRef = A5B87B01211E20B50038C37C /* UIScreen+Extension.swift */; };
		5314E25425F023650099271A /* UIImage+Extensions.swift in Sources */ = {isa = PBXBuildFile; fileRef = A5961FA6218A2E4500E2A506 /* UIImage+Extensions.swift */; };
		5314E25D25F0238E0099271A /* UIFont+Extension.swift in Sources */ = {isa = PBXBuildFile; fileRef = A5B87AF0211BD4380038C37C /* UIFont+Extension.swift */; };
		5314E26625F023B20099271A /* UIColor+Extensions.swift in Sources */ = {isa = PBXBuildFile; fileRef = A56CE7B522E68A7800AA77EE /* UIColor+Extensions.swift */; };
		5314E28125F0240D0099271A /* DateComponents+Extensions.swift in Sources */ = {isa = PBXBuildFile; fileRef = FD9A5C862179464F00D224D9 /* DateComponents+Extensions.swift */; };
		5314E28E25F024590099271A /* Date+Extensions.swift in Sources */ = {isa = PBXBuildFile; fileRef = FD5BBE3A214B2F44008964B4 /* Date+Extensions.swift */; };
		5314E29725F024760099271A /* String+Extension.swift in Sources */ = {isa = PBXBuildFile; fileRef = A559BB7D212B6D100055E107 /* String+Extension.swift */; };
		5314E2A025F024860099271A /* NSLayoutConstraint+Extensions.swift in Sources */ = {isa = PBXBuildFile; fileRef = FD41C8B422DD3EA20086F899 /* NSLayoutConstraint+Extensions.swift */; };
		5314E2B225F024B60099271A /* Calendar+Extensions.swift in Sources */ = {isa = PBXBuildFile; fileRef = FD7254E82147059D002F4069 /* Calendar+Extensions.swift */; };
		5314E2BB25F024C60099271A /* CALayer+Extensions.swift in Sources */ = {isa = PBXBuildFile; fileRef = A54D97D9217A5FC10072681A /* CALayer+Extensions.swift */; };
		5314E2DA25F025370099271A /* Fonts.swift in Sources */ = {isa = PBXBuildFile; fileRef = A5CEC16E20D98F340016922A /* Fonts.swift */; };
		5314E2E325F025500099271A /* FluentUIFramework.swift in Sources */ = {isa = PBXBuildFile; fileRef = A559BB82212B7D870055E107 /* FluentUIFramework.swift */; };
		5314E2EC25F025710099271A /* DayOfMonth.swift in Sources */ = {isa = PBXBuildFile; fileRef = FD777528219E3F6C00033D58 /* DayOfMonth.swift */; };
		5314E2F525F025C60099271A /* CalendarConfiguration.swift in Sources */ = {isa = PBXBuildFile; fileRef = FDF41ED82141A02200EC527C /* CalendarConfiguration.swift */; };
		5314E30225F0260E0099271A /* AccessibilityContainerView.swift in Sources */ = {isa = PBXBuildFile; fileRef = FD77752A219E455A00033D58 /* AccessibilityContainerView.swift */; };
		5314E30325F0260E0099271A /* AccessibleViewDelegate.swift in Sources */ = {isa = PBXBuildFile; fileRef = FD599D052134A682008845EE /* AccessibleViewDelegate.swift */; };
		5328D97126FBA3D700F3723B /* IndeterminateProgressBarTokens.swift in Sources */ = {isa = PBXBuildFile; fileRef = 5328D96C26FBA3D600F3723B /* IndeterminateProgressBarTokens.swift */; };
		5328D97326FBA3D700F3723B /* IndeterminateProgressBarModifiers.swift in Sources */ = {isa = PBXBuildFile; fileRef = 5328D96D26FBA3D600F3723B /* IndeterminateProgressBarModifiers.swift */; };
		5328D97526FBA3D700F3723B /* MSFIndeterminateProgressBarTokens.generated.swift in Sources */ = {isa = PBXBuildFile; fileRef = 5328D96E26FBA3D700F3723B /* MSFIndeterminateProgressBarTokens.generated.swift */; };
		5328D97726FBA3D700F3723B /* IndeterminateProgressBar.swift in Sources */ = {isa = PBXBuildFile; fileRef = 5328D96F26FBA3D700F3723B /* IndeterminateProgressBar.swift */; };
		532FE3D226EA6D74007539C0 /* MSFActivityIndicatorTokens.generated.swift in Sources */ = {isa = PBXBuildFile; fileRef = 532FE3CD26EA6D73007539C0 /* MSFActivityIndicatorTokens.generated.swift */; };
		532FE3D426EA6D74007539C0 /* ActivityIndicatorTokens.swift in Sources */ = {isa = PBXBuildFile; fileRef = 532FE3CE26EA6D73007539C0 /* ActivityIndicatorTokens.swift */; };
		532FE3D626EA6D74007539C0 /* ActivityIndicatorModifiers.swift in Sources */ = {isa = PBXBuildFile; fileRef = 532FE3CF26EA6D73007539C0 /* ActivityIndicatorModifiers.swift */; };
		532FE3D826EA6D74007539C0 /* ActivityIndicator.swift in Sources */ = {isa = PBXBuildFile; fileRef = 532FE3D026EA6D74007539C0 /* ActivityIndicator.swift */; };
		535559E42711411E0094A871 /* FluentUIHostingController.swift in Sources */ = {isa = PBXBuildFile; fileRef = 535559E22711411E0094A871 /* FluentUIHostingController.swift */; };
		5373D5652694D65C0032A3B4 /* AvatarTokens.swift in Sources */ = {isa = PBXBuildFile; fileRef = 5373D5602694D65C0032A3B4 /* AvatarTokens.swift */; };
		5373D5672694D65C0032A3B4 /* Avatar.swift in Sources */ = {isa = PBXBuildFile; fileRef = 5373D5612694D65C0032A3B4 /* Avatar.swift */; };
		5373D5692694D65C0032A3B4 /* MSFAvatarTokens.generated.swift in Sources */ = {isa = PBXBuildFile; fileRef = 5373D5622694D65C0032A3B4 /* MSFAvatarTokens.generated.swift */; };
		5373D56B2694D65C0032A3B4 /* MSFAvatarPresence.swift in Sources */ = {isa = PBXBuildFile; fileRef = 5373D5632694D65C0032A3B4 /* MSFAvatarPresence.swift */; };
		5373D5712694D66F0032A3B4 /* Theming.swift in Sources */ = {isa = PBXBuildFile; fileRef = 5373D56C2694D66F0032A3B4 /* Theming.swift */; };
		5373D5732694D66F0032A3B4 /* UIKit+SwiftUI_interoperability.swift in Sources */ = {isa = PBXBuildFile; fileRef = 5373D56D2694D66F0032A3B4 /* UIKit+SwiftUI_interoperability.swift */; };
		5373D5752694D66F0032A3B4 /* FluentUIStyle.generated.swift in Sources */ = {isa = PBXBuildFile; fileRef = 5373D56E2694D66F0032A3B4 /* FluentUIStyle.generated.swift */; };
		5373D5772694D66F0032A3B4 /* SwiftUI+ViewModifiers.swift in Sources */ = {isa = PBXBuildFile; fileRef = 5373D56F2694D66F0032A3B4 /* SwiftUI+ViewModifiers.swift */; };
		6EB4B25F270ED6B30005B808 /* BadgeLabel.swift in Sources */ = {isa = PBXBuildFile; fileRef = 6EB4B25D270ED6450005B808 /* BadgeLabel.swift */; };
		6ED5E55126D3D39400D8BE81 /* BadgeLabelButton.swift in Sources */ = {isa = PBXBuildFile; fileRef = 6ED4C11C2696AE4000C30BD6 /* BadgeLabelButton.swift */; };
		6ED5E55226D3D39400D8BE81 /* UIBarButtonItem+BadgeValue.swift in Sources */ = {isa = PBXBuildFile; fileRef = 6ED4C11A2695A6E800C30BD6 /* UIBarButtonItem+BadgeValue.swift */; };
		8035CAB62633A4DB007B3FD1 /* BottomCommandingController.swift in Sources */ = {isa = PBXBuildFile; fileRef = 8035CAAA2633A442007B3FD1 /* BottomCommandingController.swift */; };
		8035CAD026377C17007B3FD1 /* CommandingItem.swift in Sources */ = {isa = PBXBuildFile; fileRef = 8035CACA26377C14007B3FD1 /* CommandingItem.swift */; };
		8035CADE2638E435007B3FD1 /* CommandingSection.swift in Sources */ = {isa = PBXBuildFile; fileRef = 8035CADC2638E435007B3FD1 /* CommandingSection.swift */; };
		80AECC21263339E3005AF2F3 /* BottomSheetController.swift in Sources */ = {isa = PBXBuildFile; fileRef = 80AECBD82629F18E005AF2F3 /* BottomSheetController.swift */; };
		80AECC22263339E5005AF2F3 /* BottomSheetPassthroughView.swift in Sources */ = {isa = PBXBuildFile; fileRef = 80AECBF1262FC34E005AF2F3 /* BottomSheetPassthroughView.swift */; };
		8FA3CB5B246B19EA0049E431 /* ColorTests.swift in Sources */ = {isa = PBXBuildFile; fileRef = 8FA3CB5A246B19EA0049E431 /* ColorTests.swift */; };
		8FD01188228A82A600D25925 /* Colors.swift in Sources */ = {isa = PBXBuildFile; fileRef = A5CEC16C20D98EE70016922A /* Colors.swift */; };
		92088EF92666DB2C003F571A /* PersonaButton.swift in Sources */ = {isa = PBXBuildFile; fileRef = 92088EF72666DB2C003F571A /* PersonaButton.swift */; };
		923DF2E72712B6AB00637646 /* libFluentUI.a in Frameworks */ = {isa = PBXBuildFile; fileRef = 8FD01166228A820600D25925 /* libFluentUI.a */; };
		923DF2E82712B6C400637646 /* FluentUIResources-ios.bundle in Resources */ = {isa = PBXBuildFile; fileRef = A5DA88FC226FAA01000A8EA8 /* FluentUIResources-ios.bundle */; };
		9275105626815A7100F12730 /* MSFPersonaButtonCarousel.swift in Sources */ = {isa = PBXBuildFile; fileRef = 9275105426815A7100F12730 /* MSFPersonaButtonCarousel.swift */; };
		9298798B2669A875002B1EB4 /* PersonaButtonTokens.swift in Sources */ = {isa = PBXBuildFile; fileRef = 927E34C62668350800998031 /* PersonaButtonTokens.swift */; };
		92987990266A8E1C002B1EB4 /* MSFPersonaButtonTokens.generated.swift in Sources */ = {isa = PBXBuildFile; fileRef = 9298798D266A8E1C002B1EB4 /* MSFPersonaButtonTokens.generated.swift */; };
		92987992266A8E1C002B1EB4 /* MSFPersonaButtonCarouselTokens.generated.swift in Sources */ = {isa = PBXBuildFile; fileRef = 9298798E266A8E1C002B1EB4 /* MSFPersonaButtonCarouselTokens.generated.swift */; };
		929DD257266ED3AC00E8175E /* PersonaButtonCarouselTokens.swift in Sources */ = {isa = PBXBuildFile; fileRef = 929DD255266ED3AC00E8175E /* PersonaButtonCarouselTokens.swift */; };
		929DD25A266ED3B600E8175E /* PersonaButtonCarousel.swift in Sources */ = {isa = PBXBuildFile; fileRef = 929DD258266ED3B600E8175E /* PersonaButtonCarousel.swift */; };
		92A1E4ED26A741F60007ED60 /* MSFCardNudgeTokens.swift in Sources */ = {isa = PBXBuildFile; fileRef = 92A1E4EB26A741F60007ED60 /* MSFCardNudgeTokens.swift */; };
		92A1E4F526A791590007ED60 /* MSFCardNudge.swift in Sources */ = {isa = PBXBuildFile; fileRef = 92A1E4F326A791590007ED60 /* MSFCardNudge.swift */; };
		92ABB39326BC8E9900BA179A /* MSFCardNudgeTokens.generated.swift in Sources */ = {isa = PBXBuildFile; fileRef = 92ABB39126BC8E9900BA179A /* MSFCardNudgeTokens.generated.swift */; };
		92B7E6A326864AE900EFC15E /* MSFPersonaButton.swift in Sources */ = {isa = PBXBuildFile; fileRef = 92B7E6A12684262900EFC15E /* MSFPersonaButton.swift */; };
		92D5598226A0FD2800328FD3 /* CardNudge.swift in Sources */ = {isa = PBXBuildFile; fileRef = 92D5598026A0FD2800328FD3 /* CardNudge.swift */; };
		92F8054E272B2DF3000EAFDB /* CardNudgeModifiers.swift in Sources */ = {isa = PBXBuildFile; fileRef = 92079C8E26B66E5100D688DA /* CardNudgeModifiers.swift */; };
		A257F82A251D98DD002CAA6E /* FluentUI-apple.xcassets in Resources */ = {isa = PBXBuildFile; fileRef = A257F829251D98DD002CAA6E /* FluentUI-apple.xcassets */; };
		A257F82C251D98F3002CAA6E /* FluentUI-ios.xcassets in Resources */ = {isa = PBXBuildFile; fileRef = A257F82B251D98F3002CAA6E /* FluentUI-ios.xcassets */; };
		A542A9D7226FC01100204A52 /* Localizable.strings in Resources */ = {isa = PBXBuildFile; fileRef = A559BB81212B6FA40055E107 /* Localizable.strings */; };
		A542A9D8226FC01700204A52 /* Localizable.stringsdict in Resources */ = {isa = PBXBuildFile; fileRef = A5DF1EAD2213B26900CC741A /* Localizable.stringsdict */; };
		A5CEC16020D980B30016922A /* FluentUITests.swift in Sources */ = {isa = PBXBuildFile; fileRef = A5CEC15F20D980B30016922A /* FluentUITests.swift */; };
		C708B05F260A8778007190FA /* SegmentPillButton.swift in Sources */ = {isa = PBXBuildFile; fileRef = C708B055260A86FA007190FA /* SegmentPillButton.swift */; };
		C708B064260A87F7007190FA /* SegmentItem.swift in Sources */ = {isa = PBXBuildFile; fileRef = C708B04B260A8696007190FA /* SegmentItem.swift */; };
		C77A04B825F03DD1001B3EB6 /* String+Date.swift in Sources */ = {isa = PBXBuildFile; fileRef = C77A04B625F03DD1001B3EB6 /* String+Date.swift */; };
		C77A04EE25F046EB001B3EB6 /* Date+CellFileAccessoryView.swift in Sources */ = {isa = PBXBuildFile; fileRef = C77A04EC25F046EB001B3EB6 /* Date+CellFileAccessoryView.swift */; };
<<<<<<< HEAD
		D6F4098927470E7F001B80D4 /* PillButtonTokens.swift in Sources */ = {isa = PBXBuildFile; fileRef = D6F4098827470E7F001B80D4 /* PillButtonTokens.swift */; };
		D6F4098B274F14B8001B80D4 /* MSFPillButtonTokens.generated.swift in Sources */ = {isa = PBXBuildFile; fileRef = D6F4098A274F14B8001B80D4 /* MSFPillButtonTokens.generated.swift */; };
		D6F4098D274F19CE001B80D4 /* MSFPillButtonBarTokens.generated.swift in Sources */ = {isa = PBXBuildFile; fileRef = D6F4098C274F19CE001B80D4 /* MSFPillButtonBarTokens.generated.swift */; };
		D6F4098F274F1A1C001B80D4 /* PillButtonBarTokens.swift in Sources */ = {isa = PBXBuildFile; fileRef = D6F4098E274F1A1C001B80D4 /* PillButtonBarTokens.swift */; };
		EC02A5F127472EC300E81B3E /* MSFDividerTokens.generated.swift in Sources */ = {isa = PBXBuildFile; fileRef = EC02A5F027472EC300E81B3E /* MSFDividerTokens.generated.swift */; };
		EC02A5F327472EF400E81B3E /* DividerTokens.swift in Sources */ = {isa = PBXBuildFile; fileRef = EC02A5F227472EF400E81B3E /* DividerTokens.swift */; };
		EC02A5F5274DD19600E81B3E /* MSFDivider.swift in Sources */ = {isa = PBXBuildFile; fileRef = EC02A5F4274DD19500E81B3E /* MSFDivider.swift */; };
		EC6A71EA273DBA520076A586 /* Divider.swift in Sources */ = {isa = PBXBuildFile; fileRef = EC6A71E9273DBA520076A586 /* Divider.swift */; };
=======
		EC5982DA27C703EE00FD048D /* CircleCutout.swift in Sources */ = {isa = PBXBuildFile; fileRef = EC5982D927C703ED00FD048D /* CircleCutout.swift */; };
>>>>>>> 3214cc78
		FD053A352224CA33009B6378 /* DatePickerControllerTests.swift in Sources */ = {isa = PBXBuildFile; fileRef = FD053A342224CA33009B6378 /* DatePickerControllerTests.swift */; };
/* End PBXBuildFile section */

/* Begin PBXContainerItemProxy section */
		8FD011C7228A831700D25925 /* PBXContainerItemProxy */ = {
			isa = PBXContainerItemProxy;
			containerPortal = A5CEC14820D980B20016922A /* Project object */;
			proxyType = 1;
			remoteGlobalIDString = A5DA88FB226FAA01000A8EA8;
			remoteInfo = OfficeUIFabricResources;
		};
/* End PBXContainerItemProxy section */

/* Begin PBXFileReference section */
		0AA874142600237A00D47421 /* PersonaView.swift */ = {isa = PBXFileReference; lastKnownFileType = sourcecode.swift; path = PersonaView.swift; sourceTree = "<group>"; };
		0ACD82102620451E0035CD9F /* MSFPersonaViewTokens.generated.swift */ = {isa = PBXFileReference; fileEncoding = 4; lastKnownFileType = sourcecode.swift; path = MSFPersonaViewTokens.generated.swift; sourceTree = "<group>"; };
		0ACD82172620453B0035CD9F /* PersonaViewTokens.swift */ = {isa = PBXFileReference; lastKnownFileType = sourcecode.swift; path = PersonaViewTokens.swift; sourceTree = "<group>"; };
		0AD70F5626E7F2E3008774EC /* MSFCommandBarTokens.generated.swift */ = {isa = PBXFileReference; fileEncoding = 4; lastKnownFileType = sourcecode.swift; path = MSFCommandBarTokens.generated.swift; sourceTree = "<group>"; };
		0AD70F5926E80A5D008774EC /* CommandBarTokens.swift */ = {isa = PBXFileReference; lastKnownFileType = sourcecode.swift; path = CommandBarTokens.swift; sourceTree = "<group>"; };
		0AE866A626BA05D000E92108 /* Locale+Extensions.swift */ = {isa = PBXFileReference; lastKnownFileType = sourcecode.swift; path = "Locale+Extensions.swift"; sourceTree = "<group>"; };
		0BCEFADD2485FEC00088CEE5 /* PopupMenuProtocols.swift */ = {isa = PBXFileReference; lastKnownFileType = sourcecode.swift; path = PopupMenuProtocols.swift; sourceTree = "<group>"; };
		1168630222E131CF0088B302 /* TabBarItemView.swift */ = {isa = PBXFileReference; fileEncoding = 4; lastKnownFileType = sourcecode.swift; path = TabBarItemView.swift; sourceTree = "<group>"; };
		1168630322E131CF0088B302 /* TabBarView.swift */ = {isa = PBXFileReference; fileEncoding = 4; lastKnownFileType = sourcecode.swift; path = TabBarView.swift; sourceTree = "<group>"; };
		118D9847230BBA2300BC0B72 /* TabBarItem.swift */ = {isa = PBXFileReference; lastKnownFileType = sourcecode.swift; path = TabBarItem.swift; sourceTree = "<group>"; };
		43488C44270FAD0200124C71 /* NotificationView_SwiftUI.swift */ = {isa = PBXFileReference; lastKnownFileType = sourcecode.swift; path = NotificationView_SwiftUI.swift; sourceTree = "<group>"; };
		436F6B3D26F4924200D18073 /* MSFNotificationTokens.generated.swift */ = {isa = PBXFileReference; fileEncoding = 4; lastKnownFileType = sourcecode.swift; path = MSFNotificationTokens.generated.swift; sourceTree = "<group>"; };
		436F6B4026F4926B00D18073 /* MSFNotificationTokens.swift */ = {isa = PBXFileReference; lastKnownFileType = sourcecode.swift; path = MSFNotificationTokens.swift; sourceTree = "<group>"; };
		497DC2D724185885008D86F8 /* PillButtonBar.swift */ = {isa = PBXFileReference; fileEncoding = 4; lastKnownFileType = sourcecode.swift; path = PillButtonBar.swift; sourceTree = "<group>"; };
		497DC2D824185885008D86F8 /* PillButton.swift */ = {isa = PBXFileReference; fileEncoding = 4; lastKnownFileType = sourcecode.swift; path = PillButton.swift; sourceTree = "<group>"; };
		4BBD651E2755FD9500A8B09E /* MSFNotificationView.swift */ = {isa = PBXFileReference; lastKnownFileType = sourcecode.swift; path = MSFNotificationView.swift; sourceTree = "<group>"; };
		5303259926B31B6B00611D05 /* AvatarModifiers.swift */ = {isa = PBXFileReference; fileEncoding = 4; lastKnownFileType = sourcecode.swift; path = AvatarModifiers.swift; sourceTree = "<group>"; };
		5306074F26A1E6A4002D49CF /* AvatarGroupTokens.swift */ = {isa = PBXFileReference; fileEncoding = 4; lastKnownFileType = sourcecode.swift; path = AvatarGroupTokens.swift; sourceTree = "<group>"; };
		5306075026A1E6A4002D49CF /* MSFAvatarGroupTokens.generated.swift */ = {isa = PBXFileReference; fileEncoding = 4; lastKnownFileType = sourcecode.swift; path = MSFAvatarGroupTokens.generated.swift; sourceTree = "<group>"; };
		5306075126A1E6A4002D49CF /* AvatarGroup.swift */ = {isa = PBXFileReference; fileEncoding = 4; lastKnownFileType = sourcecode.swift; path = AvatarGroup.swift; sourceTree = "<group>"; };
		53097CFF270288FB00A6E4DC /* MSFButton.swift */ = {isa = PBXFileReference; fileEncoding = 4; lastKnownFileType = sourcecode.swift; path = MSFButton.swift; sourceTree = "<group>"; };
		53097D00270288FB00A6E4DC /* MSFButtonTokens.generated.swift */ = {isa = PBXFileReference; fileEncoding = 4; lastKnownFileType = sourcecode.swift; path = MSFButtonTokens.generated.swift; sourceTree = "<group>"; };
		53097D01270288FB00A6E4DC /* Button.swift */ = {isa = PBXFileReference; fileEncoding = 4; lastKnownFileType = sourcecode.swift; path = Button.swift; sourceTree = "<group>"; };
		53097D02270288FB00A6E4DC /* ButtonModifiers.swift */ = {isa = PBXFileReference; fileEncoding = 4; lastKnownFileType = sourcecode.swift; path = ButtonModifiers.swift; sourceTree = "<group>"; };
		53097D03270288FB00A6E4DC /* ButtonTokens.swift */ = {isa = PBXFileReference; fileEncoding = 4; lastKnownFileType = sourcecode.swift; path = ButtonTokens.swift; sourceTree = "<group>"; };
		53097D0E2702890800A6E4DC /* HeaderFooterTokens.swift */ = {isa = PBXFileReference; fileEncoding = 4; lastKnownFileType = sourcecode.swift; path = HeaderFooterTokens.swift; sourceTree = "<group>"; };
		53097D0F2702890800A6E4DC /* List.swift */ = {isa = PBXFileReference; fileEncoding = 4; lastKnownFileType = sourcecode.swift; path = List.swift; sourceTree = "<group>"; };
		53097D102702890800A6E4DC /* MSFListCellTokens.generated.swift */ = {isa = PBXFileReference; fileEncoding = 4; lastKnownFileType = sourcecode.swift; path = MSFListCellTokens.generated.swift; sourceTree = "<group>"; };
		53097D112702890800A6E4DC /* ListTokens.swift */ = {isa = PBXFileReference; fileEncoding = 4; lastKnownFileType = sourcecode.swift; path = ListTokens.swift; sourceTree = "<group>"; };
		53097D122702890800A6E4DC /* MSFHeaderFooterTokens.generated.swift */ = {isa = PBXFileReference; fileEncoding = 4; lastKnownFileType = sourcecode.swift; path = MSFHeaderFooterTokens.generated.swift; sourceTree = "<group>"; };
		53097D132702890800A6E4DC /* ListHeaderFooter.swift */ = {isa = PBXFileReference; fileEncoding = 4; lastKnownFileType = sourcecode.swift; path = ListHeaderFooter.swift; sourceTree = "<group>"; };
		53097D142702890800A6E4DC /* MSFListTokens.generated.swift */ = {isa = PBXFileReference; fileEncoding = 4; lastKnownFileType = sourcecode.swift; path = MSFListTokens.generated.swift; sourceTree = "<group>"; };
		53097D152702890900A6E4DC /* ListCell.swift */ = {isa = PBXFileReference; fileEncoding = 4; lastKnownFileType = sourcecode.swift; path = ListCell.swift; sourceTree = "<group>"; };
		53097D262702895500A6E4DC /* MSFDrawerTokens.swift */ = {isa = PBXFileReference; fileEncoding = 4; lastKnownFileType = sourcecode.swift; path = MSFDrawerTokens.swift; sourceTree = "<group>"; };
		53097D272702895500A6E4DC /* MSFDrawerTokens.generated.swift */ = {isa = PBXFileReference; fileEncoding = 4; lastKnownFileType = sourcecode.swift; path = MSFDrawerTokens.generated.swift; sourceTree = "<group>"; };
		53097D4527028B1100A6E4DC /* ButtonLegacy.swift */ = {isa = PBXFileReference; fileEncoding = 4; lastKnownFileType = sourcecode.swift; path = ButtonLegacy.swift; sourceTree = "<group>"; };
		5328D96C26FBA3D600F3723B /* IndeterminateProgressBarTokens.swift */ = {isa = PBXFileReference; fileEncoding = 4; lastKnownFileType = sourcecode.swift; path = IndeterminateProgressBarTokens.swift; sourceTree = "<group>"; };
		5328D96D26FBA3D600F3723B /* IndeterminateProgressBarModifiers.swift */ = {isa = PBXFileReference; fileEncoding = 4; lastKnownFileType = sourcecode.swift; path = IndeterminateProgressBarModifiers.swift; sourceTree = "<group>"; };
		5328D96E26FBA3D700F3723B /* MSFIndeterminateProgressBarTokens.generated.swift */ = {isa = PBXFileReference; fileEncoding = 4; lastKnownFileType = sourcecode.swift; path = MSFIndeterminateProgressBarTokens.generated.swift; sourceTree = "<group>"; };
		5328D96F26FBA3D700F3723B /* IndeterminateProgressBar.swift */ = {isa = PBXFileReference; fileEncoding = 4; lastKnownFileType = sourcecode.swift; path = IndeterminateProgressBar.swift; sourceTree = "<group>"; };
		532FE3CD26EA6D73007539C0 /* MSFActivityIndicatorTokens.generated.swift */ = {isa = PBXFileReference; fileEncoding = 4; lastKnownFileType = sourcecode.swift; path = MSFActivityIndicatorTokens.generated.swift; sourceTree = "<group>"; };
		532FE3CE26EA6D73007539C0 /* ActivityIndicatorTokens.swift */ = {isa = PBXFileReference; fileEncoding = 4; lastKnownFileType = sourcecode.swift; path = ActivityIndicatorTokens.swift; sourceTree = "<group>"; };
		532FE3CF26EA6D73007539C0 /* ActivityIndicatorModifiers.swift */ = {isa = PBXFileReference; fileEncoding = 4; lastKnownFileType = sourcecode.swift; path = ActivityIndicatorModifiers.swift; sourceTree = "<group>"; };
		532FE3D026EA6D74007539C0 /* ActivityIndicator.swift */ = {isa = PBXFileReference; fileEncoding = 4; lastKnownFileType = sourcecode.swift; path = ActivityIndicator.swift; sourceTree = "<group>"; };
		535559E22711411E0094A871 /* FluentUIHostingController.swift */ = {isa = PBXFileReference; fileEncoding = 4; lastKnownFileType = sourcecode.swift; path = FluentUIHostingController.swift; sourceTree = "<group>"; };
		5373D5602694D65C0032A3B4 /* AvatarTokens.swift */ = {isa = PBXFileReference; fileEncoding = 4; lastKnownFileType = sourcecode.swift; path = AvatarTokens.swift; sourceTree = "<group>"; };
		5373D5612694D65C0032A3B4 /* Avatar.swift */ = {isa = PBXFileReference; fileEncoding = 4; lastKnownFileType = sourcecode.swift; path = Avatar.swift; sourceTree = "<group>"; };
		5373D5622694D65C0032A3B4 /* MSFAvatarTokens.generated.swift */ = {isa = PBXFileReference; fileEncoding = 4; lastKnownFileType = sourcecode.swift; path = MSFAvatarTokens.generated.swift; sourceTree = "<group>"; };
		5373D5632694D65C0032A3B4 /* MSFAvatarPresence.swift */ = {isa = PBXFileReference; fileEncoding = 4; lastKnownFileType = sourcecode.swift; path = MSFAvatarPresence.swift; sourceTree = "<group>"; };
		5373D56C2694D66F0032A3B4 /* Theming.swift */ = {isa = PBXFileReference; fileEncoding = 4; lastKnownFileType = sourcecode.swift; path = Theming.swift; sourceTree = "<group>"; };
		5373D56D2694D66F0032A3B4 /* UIKit+SwiftUI_interoperability.swift */ = {isa = PBXFileReference; fileEncoding = 4; lastKnownFileType = sourcecode.swift; path = "UIKit+SwiftUI_interoperability.swift"; sourceTree = "<group>"; };
		5373D56E2694D66F0032A3B4 /* FluentUIStyle.generated.swift */ = {isa = PBXFileReference; fileEncoding = 4; lastKnownFileType = sourcecode.swift; path = FluentUIStyle.generated.swift; sourceTree = "<group>"; };
		5373D56F2694D66F0032A3B4 /* SwiftUI+ViewModifiers.swift */ = {isa = PBXFileReference; fileEncoding = 4; lastKnownFileType = sourcecode.swift; path = "SwiftUI+ViewModifiers.swift"; sourceTree = "<group>"; };
		53BCB0CD253A4E8C00620960 /* Obscurable.swift */ = {isa = PBXFileReference; fileEncoding = 4; lastKnownFileType = sourcecode.swift; path = Obscurable.swift; sourceTree = "<group>"; };
		53FC90C02567300A008A06FD /* FluentUI_common.xcconfig */ = {isa = PBXFileReference; lastKnownFileType = text.xcconfig; path = FluentUI_common.xcconfig; sourceTree = "<group>"; };
		53FC90F525673626008A06FD /* FluentUI_release.xcconfig */ = {isa = PBXFileReference; lastKnownFileType = text.xcconfig; path = FluentUI_release.xcconfig; sourceTree = "<group>"; };
		53FC90F625673626008A06FD /* FluentUI_debug.xcconfig */ = {isa = PBXFileReference; lastKnownFileType = text.xcconfig; path = FluentUI_debug.xcconfig; sourceTree = "<group>"; };
		53FC90F725673626008A06FD /* FluentUITests.xcconfig */ = {isa = PBXFileReference; lastKnownFileType = text.xcconfig; path = FluentUITests.xcconfig; sourceTree = "<group>"; };
		53FC90F925673627008A06FD /* FluentUILib_common.xcconfig */ = {isa = PBXFileReference; lastKnownFileType = text.xcconfig; path = FluentUILib_common.xcconfig; sourceTree = "<group>"; };
		53FC90FA25673627008A06FD /* FluentUIResources.xcconfig */ = {isa = PBXFileReference; lastKnownFileType = text.xcconfig; path = FluentUIResources.xcconfig; sourceTree = "<group>"; };
		6EB4B25D270ED6450005B808 /* BadgeLabel.swift */ = {isa = PBXFileReference; lastKnownFileType = sourcecode.swift; path = BadgeLabel.swift; sourceTree = "<group>"; };
		6ED4C11A2695A6E800C30BD6 /* UIBarButtonItem+BadgeValue.swift */ = {isa = PBXFileReference; lastKnownFileType = sourcecode.swift; path = "UIBarButtonItem+BadgeValue.swift"; sourceTree = "<group>"; };
		6ED4C11C2696AE4000C30BD6 /* BadgeLabelButton.swift */ = {isa = PBXFileReference; lastKnownFileType = sourcecode.swift; path = BadgeLabelButton.swift; sourceTree = "<group>"; };
		7D0931C224AAAC8C0072458A /* SideTabBar.swift */ = {isa = PBXFileReference; lastKnownFileType = sourcecode.swift; path = SideTabBar.swift; sourceTree = "<group>"; };
		7DC2FB2724C0ED1100367A55 /* TableViewCellFileAccessoryView.swift */ = {isa = PBXFileReference; lastKnownFileType = sourcecode.swift; path = TableViewCellFileAccessoryView.swift; sourceTree = "<group>"; };
		8035CAAA2633A442007B3FD1 /* BottomCommandingController.swift */ = {isa = PBXFileReference; fileEncoding = 4; lastKnownFileType = sourcecode.swift; path = BottomCommandingController.swift; sourceTree = "<group>"; };
		8035CACA26377C14007B3FD1 /* CommandingItem.swift */ = {isa = PBXFileReference; lastKnownFileType = sourcecode.swift; path = CommandingItem.swift; sourceTree = "<group>"; };
		8035CADC2638E435007B3FD1 /* CommandingSection.swift */ = {isa = PBXFileReference; lastKnownFileType = sourcecode.swift; path = CommandingSection.swift; sourceTree = "<group>"; };
		80AECBD82629F18E005AF2F3 /* BottomSheetController.swift */ = {isa = PBXFileReference; fileEncoding = 4; lastKnownFileType = sourcecode.swift; path = BottomSheetController.swift; sourceTree = "<group>"; };
		80AECBF1262FC34E005AF2F3 /* BottomSheetPassthroughView.swift */ = {isa = PBXFileReference; lastKnownFileType = sourcecode.swift; path = BottomSheetPassthroughView.swift; sourceTree = "<group>"; };
		86AF4F7425AFC746005D4253 /* PillButtonStyle.swift */ = {isa = PBXFileReference; lastKnownFileType = sourcecode.swift; path = PillButtonStyle.swift; sourceTree = "<group>"; };
		8FA3CB5A246B19EA0049E431 /* ColorTests.swift */ = {isa = PBXFileReference; lastKnownFileType = sourcecode.swift; path = ColorTests.swift; sourceTree = "<group>"; };
		8FD01166228A820600D25925 /* libFluentUI.a */ = {isa = PBXFileReference; explicitFileType = archive.ar; includeInIndex = 0; path = libFluentUI.a; sourceTree = BUILT_PRODUCTS_DIR; };
		92079C8E26B66E5100D688DA /* CardNudgeModifiers.swift */ = {isa = PBXFileReference; lastKnownFileType = sourcecode.swift; path = CardNudgeModifiers.swift; sourceTree = "<group>"; };
		92088EF72666DB2C003F571A /* PersonaButton.swift */ = {isa = PBXFileReference; lastKnownFileType = sourcecode.swift; path = PersonaButton.swift; sourceTree = "<group>"; };
		9275105426815A7100F12730 /* MSFPersonaButtonCarousel.swift */ = {isa = PBXFileReference; lastKnownFileType = sourcecode.swift; path = MSFPersonaButtonCarousel.swift; sourceTree = "<group>"; };
		927E34C62668350800998031 /* PersonaButtonTokens.swift */ = {isa = PBXFileReference; lastKnownFileType = sourcecode.swift; path = PersonaButtonTokens.swift; sourceTree = "<group>"; };
		9298798D266A8E1C002B1EB4 /* MSFPersonaButtonTokens.generated.swift */ = {isa = PBXFileReference; fileEncoding = 4; lastKnownFileType = sourcecode.swift; path = MSFPersonaButtonTokens.generated.swift; sourceTree = "<group>"; };
		9298798E266A8E1C002B1EB4 /* MSFPersonaButtonCarouselTokens.generated.swift */ = {isa = PBXFileReference; fileEncoding = 4; lastKnownFileType = sourcecode.swift; path = MSFPersonaButtonCarouselTokens.generated.swift; sourceTree = "<group>"; };
		929DD255266ED3AC00E8175E /* PersonaButtonCarouselTokens.swift */ = {isa = PBXFileReference; fileEncoding = 4; lastKnownFileType = sourcecode.swift; path = PersonaButtonCarouselTokens.swift; sourceTree = "<group>"; };
		929DD258266ED3B600E8175E /* PersonaButtonCarousel.swift */ = {isa = PBXFileReference; fileEncoding = 4; lastKnownFileType = sourcecode.swift; path = PersonaButtonCarousel.swift; sourceTree = "<group>"; };
		92A1E4EB26A741F60007ED60 /* MSFCardNudgeTokens.swift */ = {isa = PBXFileReference; lastKnownFileType = sourcecode.swift; path = MSFCardNudgeTokens.swift; sourceTree = "<group>"; };
		92A1E4F326A791590007ED60 /* MSFCardNudge.swift */ = {isa = PBXFileReference; lastKnownFileType = sourcecode.swift; path = MSFCardNudge.swift; sourceTree = "<group>"; };
		92ABB39126BC8E9900BA179A /* MSFCardNudgeTokens.generated.swift */ = {isa = PBXFileReference; fileEncoding = 4; lastKnownFileType = sourcecode.swift; path = MSFCardNudgeTokens.generated.swift; sourceTree = "<group>"; };
		92B7E6A12684262900EFC15E /* MSFPersonaButton.swift */ = {isa = PBXFileReference; lastKnownFileType = sourcecode.swift; path = MSFPersonaButton.swift; sourceTree = "<group>"; };
		92D5598026A0FD2800328FD3 /* CardNudge.swift */ = {isa = PBXFileReference; lastKnownFileType = sourcecode.swift; path = CardNudge.swift; sourceTree = "<group>"; };
		A257F829251D98DD002CAA6E /* FluentUI-apple.xcassets */ = {isa = PBXFileReference; lastKnownFileType = folder.assetcatalog; name = "FluentUI-apple.xcassets"; path = "../apple/Resources/FluentUI-apple.xcassets"; sourceTree = "<group>"; };
		A257F82B251D98F3002CAA6E /* FluentUI-ios.xcassets */ = {isa = PBXFileReference; lastKnownFileType = folder.assetcatalog; name = "FluentUI-ios.xcassets"; path = "FluentUI/Resources/FluentUI-ios.xcassets"; sourceTree = "<group>"; };
		A5237ACA21DED7030040BF27 /* ResizingHandleView.swift */ = {isa = PBXFileReference; lastKnownFileType = sourcecode.swift; path = ResizingHandleView.swift; sourceTree = "<group>"; };
		A5237ACC21ED6CA70040BF27 /* DrawerShadowView.swift */ = {isa = PBXFileReference; lastKnownFileType = sourcecode.swift; path = DrawerShadowView.swift; sourceTree = "<group>"; };
		A52648DB2316F4F9003342A0 /* BarButtonItems.swift */ = {isa = PBXFileReference; lastKnownFileType = sourcecode.swift; path = BarButtonItems.swift; sourceTree = "<group>"; };
		A54D97D9217A5FC10072681A /* CALayer+Extensions.swift */ = {isa = PBXFileReference; lastKnownFileType = sourcecode.swift; path = "CALayer+Extensions.swift"; sourceTree = "<group>"; };
		A559BB7D212B6D100055E107 /* String+Extension.swift */ = {isa = PBXFileReference; lastKnownFileType = sourcecode.swift; path = "String+Extension.swift"; sourceTree = "<group>"; };
		A559BB80212B6FA40055E107 /* en */ = {isa = PBXFileReference; lastKnownFileType = text.plist.strings; name = en; path = en.lproj/Localizable.strings; sourceTree = "<group>"; };
		A559BB82212B7D870055E107 /* FluentUIFramework.swift */ = {isa = PBXFileReference; lastKnownFileType = sourcecode.swift; path = FluentUIFramework.swift; sourceTree = "<group>"; };
		A56CE7B522E68A7800AA77EE /* UIColor+Extensions.swift */ = {isa = PBXFileReference; lastKnownFileType = sourcecode.swift; path = "UIColor+Extensions.swift"; sourceTree = "<group>"; };
		A589F853211BA03200471C23 /* Label.swift */ = {isa = PBXFileReference; lastKnownFileType = sourcecode.swift; path = Label.swift; sourceTree = "<group>"; };
		A5961F9C218A254D00E2A506 /* PopupMenuController.swift */ = {isa = PBXFileReference; lastKnownFileType = sourcecode.swift; path = PopupMenuController.swift; sourceTree = "<group>"; };
		A5961F9E218A256B00E2A506 /* PopupMenuItem.swift */ = {isa = PBXFileReference; lastKnownFileType = sourcecode.swift; path = PopupMenuItem.swift; sourceTree = "<group>"; };
		A5961FA0218A25C400E2A506 /* PopupMenuSection.swift */ = {isa = PBXFileReference; lastKnownFileType = sourcecode.swift; path = PopupMenuSection.swift; sourceTree = "<group>"; };
		A5961FA2218A25D100E2A506 /* PopupMenuItemCell.swift */ = {isa = PBXFileReference; lastKnownFileType = sourcecode.swift; path = PopupMenuItemCell.swift; sourceTree = "<group>"; };
		A5961FA4218A260500E2A506 /* PopupMenuSectionHeaderView.swift */ = {isa = PBXFileReference; lastKnownFileType = sourcecode.swift; path = PopupMenuSectionHeaderView.swift; sourceTree = "<group>"; };
		A5961FA6218A2E4500E2A506 /* UIImage+Extensions.swift */ = {isa = PBXFileReference; lastKnownFileType = sourcecode.swift; path = "UIImage+Extensions.swift"; sourceTree = "<group>"; };
		A5B6617223A41E2900E801DD /* NotificationView.swift */ = {isa = PBXFileReference; lastKnownFileType = sourcecode.swift; path = NotificationView.swift; sourceTree = "<group>"; };
		A5B87AF0211BD4380038C37C /* UIFont+Extension.swift */ = {isa = PBXFileReference; lastKnownFileType = sourcecode.swift; path = "UIFont+Extension.swift"; sourceTree = "<group>"; };
		A5B87AF3211E16360038C37C /* DrawerController.swift */ = {isa = PBXFileReference; fileEncoding = 4; lastKnownFileType = sourcecode.swift; path = DrawerController.swift; sourceTree = "<group>"; };
		A5B87AF4211E16360038C37C /* DrawerTransitionAnimator.swift */ = {isa = PBXFileReference; fileEncoding = 4; lastKnownFileType = sourcecode.swift; path = DrawerTransitionAnimator.swift; sourceTree = "<group>"; };
		A5B87AF5211E16360038C37C /* DrawerPresentationController.swift */ = {isa = PBXFileReference; fileEncoding = 4; lastKnownFileType = sourcecode.swift; path = DrawerPresentationController.swift; sourceTree = "<group>"; };
		A5B87B01211E20B50038C37C /* UIScreen+Extension.swift */ = {isa = PBXFileReference; lastKnownFileType = sourcecode.swift; path = "UIScreen+Extension.swift"; sourceTree = "<group>"; };
		A5B87B03211E22B70038C37C /* DimmingView.swift */ = {isa = PBXFileReference; lastKnownFileType = sourcecode.swift; path = DimmingView.swift; sourceTree = "<group>"; };
		A5B87B05211E23650038C37C /* UIView+Extensions.swift */ = {isa = PBXFileReference; lastKnownFileType = sourcecode.swift; path = "UIView+Extensions.swift"; sourceTree = "<group>"; };
		A5CEC15420D980B20016922A /* FluentUI.h */ = {isa = PBXFileReference; lastKnownFileType = sourcecode.c.h; path = FluentUI.h; sourceTree = "<group>"; };
		A5CEC15A20D980B30016922A /* FluentUITests.xctest */ = {isa = PBXFileReference; explicitFileType = wrapper.cfbundle; includeInIndex = 0; path = FluentUITests.xctest; sourceTree = BUILT_PRODUCTS_DIR; };
		A5CEC15F20D980B30016922A /* FluentUITests.swift */ = {isa = PBXFileReference; lastKnownFileType = sourcecode.swift; path = FluentUITests.swift; sourceTree = "<group>"; };
		A5CEC16120D980B30016922A /* Info.plist */ = {isa = PBXFileReference; lastKnownFileType = text.plist.xml; path = Info.plist; sourceTree = "<group>"; };
		A5CEC16C20D98EE70016922A /* Colors.swift */ = {isa = PBXFileReference; lastKnownFileType = sourcecode.swift; path = Colors.swift; sourceTree = "<group>"; };
		A5CEC16E20D98F340016922A /* Fonts.swift */ = {isa = PBXFileReference; lastKnownFileType = sourcecode.swift; path = Fonts.swift; sourceTree = "<group>"; };
		A5DA88FC226FAA01000A8EA8 /* FluentUIResources-ios.bundle */ = {isa = PBXFileReference; explicitFileType = wrapper.cfbundle; includeInIndex = 0; path = "FluentUIResources-ios.bundle"; sourceTree = BUILT_PRODUCTS_DIR; };
		A5DA88FE226FAA01000A8EA8 /* Info.plist */ = {isa = PBXFileReference; lastKnownFileType = text.plist.xml; path = Info.plist; sourceTree = "<group>"; };
		A5DCA76321224026005F4CB7 /* Separator.swift */ = {isa = PBXFileReference; lastKnownFileType = sourcecode.swift; path = Separator.swift; sourceTree = "<group>"; };
		A5DF1EAC2213B26900CC741A /* en */ = {isa = PBXFileReference; lastKnownFileType = text.plist.stringsdict; name = en; path = en.lproj/Localizable.stringsdict; sourceTree = "<group>"; };
		B441478C228CDA130040E88E /* BooleanCell.swift */ = {isa = PBXFileReference; lastKnownFileType = sourcecode.swift; path = BooleanCell.swift; sourceTree = "<group>"; };
		B444D6B02181403C0002B4D4 /* UITableViewCell+Extension.swift */ = {isa = PBXFileReference; lastKnownFileType = sourcecode.swift; path = "UITableViewCell+Extension.swift"; sourceTree = "<group>"; };
		B444D6B52183A9740002B4D4 /* BadgeView.swift */ = {isa = PBXFileReference; lastKnownFileType = sourcecode.swift; path = BadgeView.swift; sourceTree = "<group>"; };
		B45EB78F219E310F008646A2 /* BadgeField.swift */ = {isa = PBXFileReference; lastKnownFileType = sourcecode.swift; path = BadgeField.swift; sourceTree = "<group>"; };
		B46D3F922151D95F0029772C /* PersonaCell.swift */ = {isa = PBXFileReference; lastKnownFileType = sourcecode.swift; path = PersonaCell.swift; sourceTree = "<group>"; };
		B46D3F9C215985AC0029772C /* PersonaListView.swift */ = {isa = PBXFileReference; lastKnownFileType = sourcecode.swift; path = PersonaListView.swift; sourceTree = "<group>"; };
		B47B58B722F8E5840078DE38 /* PeoplePicker.swift */ = {isa = PBXFileReference; lastKnownFileType = sourcecode.swift; path = PeoplePicker.swift; sourceTree = "<group>"; };
		B483323221CC71940022B4CC /* HUDView.swift */ = {isa = PBXFileReference; lastKnownFileType = sourcecode.swift; path = HUDView.swift; sourceTree = "<group>"; };
		B483323421DEA8D70022B4CC /* HUD.swift */ = {isa = PBXFileReference; lastKnownFileType = sourcecode.swift; path = HUD.swift; sourceTree = "<group>"; };
		B483323621DEB5A00022B4CC /* TouchForwardingView.swift */ = {isa = PBXFileReference; lastKnownFileType = sourcecode.swift; path = TouchForwardingView.swift; sourceTree = "<group>"; };
		B498141321E424920077B48D /* TableViewCell.swift */ = {isa = PBXFileReference; lastKnownFileType = sourcecode.swift; path = TableViewCell.swift; sourceTree = "<group>"; };
		B4A8BBCC21BF6D6900D5E3ED /* BadgeStringExtractor.swift */ = {isa = PBXFileReference; lastKnownFileType = sourcecode.swift; path = BadgeStringExtractor.swift; sourceTree = "<group>"; };
		B4BA27872319DC0D0001563C /* PersonaBadgeViewDataSource.swift */ = {isa = PBXFileReference; lastKnownFileType = sourcecode.swift; path = PersonaBadgeViewDataSource.swift; sourceTree = "<group>"; };
		B4E782C02176AD5E00A7DFCE /* ActionsCell.swift */ = {isa = PBXFileReference; lastKnownFileType = sourcecode.swift; path = ActionsCell.swift; sourceTree = "<group>"; };
		B4E782C221793AB200A7DFCE /* ActivityIndicatorCell.swift */ = {isa = PBXFileReference; lastKnownFileType = sourcecode.swift; path = ActivityIndicatorCell.swift; sourceTree = "<group>"; };
		B4E782C62179509A00A7DFCE /* CenteredLabelCell.swift */ = {isa = PBXFileReference; lastKnownFileType = sourcecode.swift; path = CenteredLabelCell.swift; sourceTree = "<group>"; };
		B4EF53C2215AF1AB00573E8F /* Persona.swift */ = {isa = PBXFileReference; lastKnownFileType = sourcecode.swift; path = Persona.swift; sourceTree = "<group>"; };
		B4EF66502294A664007FEAB0 /* TableViewHeaderFooterView.swift */ = {isa = PBXFileReference; lastKnownFileType = sourcecode.swift; path = TableViewHeaderFooterView.swift; sourceTree = "<group>"; };
		C0938E43235E8ED500256251 /* AnimationSynchronizer.swift */ = {isa = PBXFileReference; lastKnownFileType = sourcecode.swift; path = AnimationSynchronizer.swift; sourceTree = "<group>"; };
		C0A0D76B233AEF6C00F432FD /* ShimmerLinesView.swift */ = {isa = PBXFileReference; fileEncoding = 4; lastKnownFileType = sourcecode.swift; path = ShimmerLinesView.swift; sourceTree = "<group>"; };
		C0EAAEAC2347E1DF00C7244E /* ShimmerView.swift */ = {isa = PBXFileReference; lastKnownFileType = sourcecode.swift; path = ShimmerView.swift; sourceTree = "<group>"; };
		C708B04B260A8696007190FA /* SegmentItem.swift */ = {isa = PBXFileReference; lastKnownFileType = sourcecode.swift; path = SegmentItem.swift; sourceTree = "<group>"; };
		C708B055260A86FA007190FA /* SegmentPillButton.swift */ = {isa = PBXFileReference; lastKnownFileType = sourcecode.swift; path = SegmentPillButton.swift; sourceTree = "<group>"; };
		C7752C7B2790C1F40012F860 /* FluentUILib_release.xcconfig */ = {isa = PBXFileReference; lastKnownFileType = text.xcconfig; path = FluentUILib_release.xcconfig; sourceTree = "<group>"; };
		C7752C7C2790C1F40012F860 /* FluentUILib_debug.xcconfig */ = {isa = PBXFileReference; lastKnownFileType = text.xcconfig; path = FluentUILib_debug.xcconfig; sourceTree = "<group>"; };
		C77A04B625F03DD1001B3EB6 /* String+Date.swift */ = {isa = PBXFileReference; lastKnownFileType = sourcecode.swift; path = "String+Date.swift"; sourceTree = "<group>"; };
		C77A04EC25F046EB001B3EB6 /* Date+CellFileAccessoryView.swift */ = {isa = PBXFileReference; lastKnownFileType = sourcecode.swift; path = "Date+CellFileAccessoryView.swift"; sourceTree = "<group>"; };
		CCC18C2B2501B22F00BE830E /* CardView.swift */ = {isa = PBXFileReference; lastKnownFileType = sourcecode.swift; path = CardView.swift; sourceTree = "<group>"; };
<<<<<<< HEAD
		D6F4098827470E7F001B80D4 /* PillButtonTokens.swift */ = {isa = PBXFileReference; fileEncoding = 4; lastKnownFileType = sourcecode.swift; path = PillButtonTokens.swift; sourceTree = "<group>"; };
		D6F4098A274F14B8001B80D4 /* MSFPillButtonTokens.generated.swift */ = {isa = PBXFileReference; fileEncoding = 4; lastKnownFileType = sourcecode.swift; path = MSFPillButtonTokens.generated.swift; sourceTree = "<group>"; };
		D6F4098C274F19CE001B80D4 /* MSFPillButtonBarTokens.generated.swift */ = {isa = PBXFileReference; fileEncoding = 4; lastKnownFileType = sourcecode.swift; path = MSFPillButtonBarTokens.generated.swift; sourceTree = "<group>"; };
		D6F4098E274F1A1C001B80D4 /* PillButtonBarTokens.swift */ = {isa = PBXFileReference; fileEncoding = 4; lastKnownFileType = sourcecode.swift; path = PillButtonBarTokens.swift; sourceTree = "<group>"; };
		EC02A5F027472EC300E81B3E /* MSFDividerTokens.generated.swift */ = {isa = PBXFileReference; lastKnownFileType = sourcecode.swift; path = MSFDividerTokens.generated.swift; sourceTree = "<group>"; };
		EC02A5F227472EF400E81B3E /* DividerTokens.swift */ = {isa = PBXFileReference; lastKnownFileType = sourcecode.swift; path = DividerTokens.swift; sourceTree = "<group>"; };
		EC02A5F4274DD19500E81B3E /* MSFDivider.swift */ = {isa = PBXFileReference; lastKnownFileType = sourcecode.swift; path = MSFDivider.swift; sourceTree = "<group>"; };
		EC6A71E9273DBA520076A586 /* Divider.swift */ = {isa = PBXFileReference; lastKnownFileType = sourcecode.swift; path = Divider.swift; sourceTree = "<group>"; };
=======
		EC5982D927C703ED00FD048D /* CircleCutout.swift */ = {isa = PBXFileReference; lastKnownFileType = sourcecode.swift; path = CircleCutout.swift; sourceTree = "<group>"; };
>>>>>>> 3214cc78
		ECEBA8FB25EDF3380048EE24 /* SegmentedControl.swift */ = {isa = PBXFileReference; fileEncoding = 4; lastKnownFileType = sourcecode.swift; path = SegmentedControl.swift; sourceTree = "<group>"; };
		FC414E1E258876FB00069E73 /* CommandBar.swift */ = {isa = PBXFileReference; lastKnownFileType = sourcecode.swift; path = CommandBar.swift; sourceTree = "<group>"; };
		FC414E242588798000069E73 /* CommandBarButtonGroupView.swift */ = {isa = PBXFileReference; lastKnownFileType = sourcecode.swift; path = CommandBarButtonGroupView.swift; sourceTree = "<group>"; };
		FC414E2A25887A4B00069E73 /* CommandBarButton.swift */ = {isa = PBXFileReference; lastKnownFileType = sourcecode.swift; path = CommandBarButton.swift; sourceTree = "<group>"; };
		FC414E4E2588B65C00069E73 /* CommandBarItem.swift */ = {isa = PBXFileReference; lastKnownFileType = sourcecode.swift; path = CommandBarItem.swift; sourceTree = "<group>"; };
		FD053A342224CA33009B6378 /* DatePickerControllerTests.swift */ = {isa = PBXFileReference; lastKnownFileType = sourcecode.swift; path = DatePickerControllerTests.swift; sourceTree = "<group>"; };
		FD0D29D52151A3D700E8655E /* CardPresenterNavigationController.swift */ = {isa = PBXFileReference; lastKnownFileType = sourcecode.swift; path = CardPresenterNavigationController.swift; sourceTree = "<group>"; };
		FD1FAE1A2272464B00A5DBA4 /* GenericDateTimePicker.swift */ = {isa = PBXFileReference; lastKnownFileType = sourcecode.swift; path = GenericDateTimePicker.swift; sourceTree = "<group>"; };
		FD256C5A2183B90B00EC9588 /* DatePickerSelectionManager.swift */ = {isa = PBXFileReference; lastKnownFileType = sourcecode.swift; path = DatePickerSelectionManager.swift; sourceTree = "<group>"; };
		FD41C86E22DD13230086F899 /* ContentScrollViewTraits.swift */ = {isa = PBXFileReference; fileEncoding = 4; lastKnownFileType = sourcecode.swift; path = ContentScrollViewTraits.swift; sourceTree = "<group>"; };
		FD41C87022DD13230086F899 /* ShyHeaderController.swift */ = {isa = PBXFileReference; fileEncoding = 4; lastKnownFileType = sourcecode.swift; path = ShyHeaderController.swift; sourceTree = "<group>"; };
		FD41C87122DD13230086F899 /* ShyHeaderView.swift */ = {isa = PBXFileReference; fileEncoding = 4; lastKnownFileType = sourcecode.swift; path = ShyHeaderView.swift; sourceTree = "<group>"; };
		FD41C87A22DD13230086F899 /* LargeTitleView.swift */ = {isa = PBXFileReference; fileEncoding = 4; lastKnownFileType = sourcecode.swift; path = LargeTitleView.swift; sourceTree = "<group>"; };
		FD41C87B22DD13230086F899 /* NavigationBar.swift */ = {isa = PBXFileReference; fileEncoding = 4; lastKnownFileType = sourcecode.swift; path = NavigationBar.swift; sourceTree = "<group>"; };
		FD41C87E22DD13230086F899 /* SearchBar.swift */ = {isa = PBXFileReference; fileEncoding = 4; lastKnownFileType = sourcecode.swift; path = SearchBar.swift; sourceTree = "<group>"; };
		FD41C87F22DD13230086F899 /* NavigationController.swift */ = {isa = PBXFileReference; fileEncoding = 4; lastKnownFileType = sourcecode.swift; path = NavigationController.swift; sourceTree = "<group>"; };
		FD41C88022DD13230086F899 /* NavigationAnimator.swift */ = {isa = PBXFileReference; fileEncoding = 4; lastKnownFileType = sourcecode.swift; path = NavigationAnimator.swift; sourceTree = "<group>"; };
		FD41C8B122DD3BB70086F899 /* UIScrollView+Extensions.swift */ = {isa = PBXFileReference; lastKnownFileType = sourcecode.swift; path = "UIScrollView+Extensions.swift"; sourceTree = "<group>"; };
		FD41C8B422DD3EA20086F899 /* NSLayoutConstraint+Extensions.swift */ = {isa = PBXFileReference; lastKnownFileType = sourcecode.swift; path = "NSLayoutConstraint+Extensions.swift"; sourceTree = "<group>"; };
		FD41C8BD22DD47120086F899 /* UINavigationItem+Navigation.swift */ = {isa = PBXFileReference; lastKnownFileType = sourcecode.swift; path = "UINavigationItem+Navigation.swift"; sourceTree = "<group>"; };
		FD4F2A1A2148937100C437D6 /* PageCardPresenterController.swift */ = {isa = PBXFileReference; lastKnownFileType = sourcecode.swift; path = PageCardPresenterController.swift; sourceTree = "<group>"; };
		FD4F2A1F214AE20400C437D6 /* DatePickerController.swift */ = {isa = PBXFileReference; fileEncoding = 4; lastKnownFileType = sourcecode.swift; path = DatePickerController.swift; sourceTree = "<group>"; };
		FD599D0121348439008845EE /* CalendarView.swift */ = {isa = PBXFileReference; lastKnownFileType = sourcecode.swift; path = CalendarView.swift; sourceTree = "<group>"; };
		FD599D052134A682008845EE /* AccessibleViewDelegate.swift */ = {isa = PBXFileReference; fileEncoding = 4; lastKnownFileType = sourcecode.swift; path = AccessibleViewDelegate.swift; sourceTree = "<group>"; };
		FD599D072134AB0E008845EE /* CalendarViewWeekdayHeadingView.swift */ = {isa = PBXFileReference; fileEncoding = 4; lastKnownFileType = sourcecode.swift; path = CalendarViewWeekdayHeadingView.swift; sourceTree = "<group>"; };
		FD599D092134AB15008845EE /* CalendarViewLayout.swift */ = {isa = PBXFileReference; fileEncoding = 4; lastKnownFileType = sourcecode.swift; path = CalendarViewLayout.swift; sourceTree = "<group>"; };
		FD599D0B2134AB1E008845EE /* CalendarViewDataSource.swift */ = {isa = PBXFileReference; fileEncoding = 4; lastKnownFileType = sourcecode.swift; path = CalendarViewDataSource.swift; sourceTree = "<group>"; };
		FD5ADBF32190CDC80005A9AF /* DateTimePickerController.swift */ = {isa = PBXFileReference; lastKnownFileType = sourcecode.swift; path = DateTimePickerController.swift; sourceTree = "<group>"; };
		FD5BBE3A214B2F44008964B4 /* Date+Extensions.swift */ = {isa = PBXFileReference; lastKnownFileType = sourcecode.swift; path = "Date+Extensions.swift"; sourceTree = "<group>"; };
		FD5BBE40214C6AF3008964B4 /* TwoLineTitleView.swift */ = {isa = PBXFileReference; lastKnownFileType = sourcecode.swift; path = TwoLineTitleView.swift; sourceTree = "<group>"; };
		FD5BBE42214C73CE008964B4 /* EasyTapButton.swift */ = {isa = PBXFileReference; lastKnownFileType = sourcecode.swift; path = EasyTapButton.swift; sourceTree = "<group>"; };
		FD7254E82147059D002F4069 /* Calendar+Extensions.swift */ = {isa = PBXFileReference; fileEncoding = 4; lastKnownFileType = sourcecode.swift; path = "Calendar+Extensions.swift"; sourceTree = "<group>"; };
		FD777528219E3F6C00033D58 /* DayOfMonth.swift */ = {isa = PBXFileReference; lastKnownFileType = sourcecode.swift; path = DayOfMonth.swift; sourceTree = "<group>"; };
		FD77752A219E455A00033D58 /* AccessibilityContainerView.swift */ = {isa = PBXFileReference; lastKnownFileType = sourcecode.swift; path = AccessibilityContainerView.swift; sourceTree = "<group>"; };
		FD77752C219E62E100033D58 /* DateTimePickerViewLayout.swift */ = {isa = PBXFileReference; lastKnownFileType = sourcecode.swift; path = DateTimePickerViewLayout.swift; sourceTree = "<group>"; };
		FD77752F21A490BA00033D58 /* DateTimePicker.swift */ = {isa = PBXFileReference; lastKnownFileType = sourcecode.swift; path = DateTimePicker.swift; sourceTree = "<group>"; };
		FD7DF05B21FA7F5000857267 /* Tooltip.swift */ = {isa = PBXFileReference; lastKnownFileType = sourcecode.swift; path = Tooltip.swift; sourceTree = "<group>"; };
		FD7DF05D21FA7FC100857267 /* TooltipView.swift */ = {isa = PBXFileReference; lastKnownFileType = sourcecode.swift; path = TooltipView.swift; sourceTree = "<group>"; };
		FD7DF05F21FA83C900857267 /* TooltipPositionController.swift */ = {isa = PBXFileReference; lastKnownFileType = sourcecode.swift; path = TooltipPositionController.swift; sourceTree = "<group>"; };
		FD8D26422253FF330078E1D3 /* ar */ = {isa = PBXFileReference; lastKnownFileType = text.plist.strings; name = ar; path = ar.lproj/Localizable.strings; sourceTree = "<group>"; };
		FD8D26432253FF330078E1D3 /* ar */ = {isa = PBXFileReference; lastKnownFileType = text.plist.stringsdict; name = ar; path = ar.lproj/Localizable.stringsdict; sourceTree = "<group>"; };
		FD8D26442253FF3E0078E1D3 /* ca */ = {isa = PBXFileReference; lastKnownFileType = text.plist.strings; name = ca; path = ca.lproj/Localizable.strings; sourceTree = "<group>"; };
		FD8D26452253FF3F0078E1D3 /* ca */ = {isa = PBXFileReference; lastKnownFileType = text.plist.stringsdict; name = ca; path = ca.lproj/Localizable.stringsdict; sourceTree = "<group>"; };
		FD8D26462253FF470078E1D3 /* cs */ = {isa = PBXFileReference; lastKnownFileType = text.plist.strings; name = cs; path = cs.lproj/Localizable.strings; sourceTree = "<group>"; };
		FD8D26472253FF470078E1D3 /* cs */ = {isa = PBXFileReference; lastKnownFileType = text.plist.stringsdict; name = cs; path = cs.lproj/Localizable.stringsdict; sourceTree = "<group>"; };
		FD8D26482253FF4F0078E1D3 /* da */ = {isa = PBXFileReference; lastKnownFileType = text.plist.strings; name = da; path = da.lproj/Localizable.strings; sourceTree = "<group>"; };
		FD8D26492253FF500078E1D3 /* da */ = {isa = PBXFileReference; lastKnownFileType = text.plist.stringsdict; name = da; path = da.lproj/Localizable.stringsdict; sourceTree = "<group>"; };
		FD8D264A2254013E0078E1D3 /* de */ = {isa = PBXFileReference; lastKnownFileType = text.plist.strings; name = de; path = de.lproj/Localizable.strings; sourceTree = "<group>"; };
		FD8D264B2254013E0078E1D3 /* de */ = {isa = PBXFileReference; lastKnownFileType = text.plist.stringsdict; name = de; path = de.lproj/Localizable.stringsdict; sourceTree = "<group>"; };
		FD8D264C225401660078E1D3 /* el */ = {isa = PBXFileReference; lastKnownFileType = text.plist.strings; name = el; path = el.lproj/Localizable.strings; sourceTree = "<group>"; };
		FD8D264D225401660078E1D3 /* el */ = {isa = PBXFileReference; lastKnownFileType = text.plist.stringsdict; name = el; path = el.lproj/Localizable.stringsdict; sourceTree = "<group>"; };
		FD8D264E225401880078E1D3 /* en-GB */ = {isa = PBXFileReference; lastKnownFileType = text.plist.strings; name = "en-GB"; path = "en-GB.lproj/Localizable.strings"; sourceTree = "<group>"; };
		FD8D264F225401880078E1D3 /* en-GB */ = {isa = PBXFileReference; lastKnownFileType = text.plist.stringsdict; name = "en-GB"; path = "en-GB.lproj/Localizable.stringsdict"; sourceTree = "<group>"; };
		FD8D2650225401A10078E1D3 /* es-MX */ = {isa = PBXFileReference; lastKnownFileType = text.plist.strings; name = "es-MX"; path = "es-MX.lproj/Localizable.strings"; sourceTree = "<group>"; };
		FD8D2651225401A10078E1D3 /* es-MX */ = {isa = PBXFileReference; lastKnownFileType = text.plist.stringsdict; name = "es-MX"; path = "es-MX.lproj/Localizable.stringsdict"; sourceTree = "<group>"; };
		FD8D2652225401AA0078E1D3 /* es */ = {isa = PBXFileReference; lastKnownFileType = text.plist.strings; name = es; path = es.lproj/Localizable.strings; sourceTree = "<group>"; };
		FD8D2653225401AA0078E1D3 /* es */ = {isa = PBXFileReference; lastKnownFileType = text.plist.stringsdict; name = es; path = es.lproj/Localizable.stringsdict; sourceTree = "<group>"; };
		FD8D2654225401B90078E1D3 /* fi */ = {isa = PBXFileReference; lastKnownFileType = text.plist.strings; name = fi; path = fi.lproj/Localizable.strings; sourceTree = "<group>"; };
		FD8D2655225401B90078E1D3 /* fi */ = {isa = PBXFileReference; lastKnownFileType = text.plist.stringsdict; name = fi; path = fi.lproj/Localizable.stringsdict; sourceTree = "<group>"; };
		FD8D2656225401C10078E1D3 /* fr */ = {isa = PBXFileReference; lastKnownFileType = text.plist.strings; name = fr; path = fr.lproj/Localizable.strings; sourceTree = "<group>"; };
		FD8D2657225401C20078E1D3 /* fr */ = {isa = PBXFileReference; lastKnownFileType = text.plist.stringsdict; name = fr; path = fr.lproj/Localizable.stringsdict; sourceTree = "<group>"; };
		FD8D2658225401CD0078E1D3 /* he */ = {isa = PBXFileReference; lastKnownFileType = text.plist.strings; name = he; path = he.lproj/Localizable.strings; sourceTree = "<group>"; };
		FD8D2659225401CD0078E1D3 /* he */ = {isa = PBXFileReference; lastKnownFileType = text.plist.stringsdict; name = he; path = he.lproj/Localizable.stringsdict; sourceTree = "<group>"; };
		FD8D265A225401D90078E1D3 /* hi */ = {isa = PBXFileReference; lastKnownFileType = text.plist.strings; name = hi; path = hi.lproj/Localizable.strings; sourceTree = "<group>"; };
		FD8D265B225401D90078E1D3 /* hi */ = {isa = PBXFileReference; lastKnownFileType = text.plist.stringsdict; name = hi; path = hi.lproj/Localizable.stringsdict; sourceTree = "<group>"; };
		FD8D265C225401E50078E1D3 /* hr */ = {isa = PBXFileReference; lastKnownFileType = text.plist.strings; name = hr; path = hr.lproj/Localizable.strings; sourceTree = "<group>"; };
		FD8D265D225401E50078E1D3 /* hr */ = {isa = PBXFileReference; lastKnownFileType = text.plist.stringsdict; name = hr; path = hr.lproj/Localizable.stringsdict; sourceTree = "<group>"; };
		FD8D265E225401F20078E1D3 /* hu */ = {isa = PBXFileReference; lastKnownFileType = text.plist.strings; name = hu; path = hu.lproj/Localizable.strings; sourceTree = "<group>"; };
		FD8D265F225401F30078E1D3 /* hu */ = {isa = PBXFileReference; lastKnownFileType = text.plist.stringsdict; name = hu; path = hu.lproj/Localizable.stringsdict; sourceTree = "<group>"; };
		FD8D2660225401FA0078E1D3 /* id */ = {isa = PBXFileReference; lastKnownFileType = text.plist.strings; name = id; path = id.lproj/Localizable.strings; sourceTree = "<group>"; };
		FD8D2661225401FB0078E1D3 /* id */ = {isa = PBXFileReference; lastKnownFileType = text.plist.stringsdict; name = id; path = id.lproj/Localizable.stringsdict; sourceTree = "<group>"; };
		FD8D2662225402020078E1D3 /* it */ = {isa = PBXFileReference; lastKnownFileType = text.plist.strings; name = it; path = it.lproj/Localizable.strings; sourceTree = "<group>"; };
		FD8D2663225402030078E1D3 /* it */ = {isa = PBXFileReference; lastKnownFileType = text.plist.stringsdict; name = it; path = it.lproj/Localizable.stringsdict; sourceTree = "<group>"; };
		FD8D26642254020E0078E1D3 /* ja */ = {isa = PBXFileReference; lastKnownFileType = text.plist.strings; name = ja; path = ja.lproj/Localizable.strings; sourceTree = "<group>"; };
		FD8D26652254020E0078E1D3 /* ja */ = {isa = PBXFileReference; lastKnownFileType = text.plist.stringsdict; name = ja; path = ja.lproj/Localizable.stringsdict; sourceTree = "<group>"; };
		FD8D2666225402160078E1D3 /* ko */ = {isa = PBXFileReference; lastKnownFileType = text.plist.strings; name = ko; path = ko.lproj/Localizable.strings; sourceTree = "<group>"; };
		FD8D2667225402160078E1D3 /* ko */ = {isa = PBXFileReference; lastKnownFileType = text.plist.stringsdict; name = ko; path = ko.lproj/Localizable.stringsdict; sourceTree = "<group>"; };
		FD8D26682254021D0078E1D3 /* ms */ = {isa = PBXFileReference; lastKnownFileType = text.plist.strings; name = ms; path = ms.lproj/Localizable.strings; sourceTree = "<group>"; };
		FD8D26692254021E0078E1D3 /* ms */ = {isa = PBXFileReference; lastKnownFileType = text.plist.stringsdict; name = ms; path = ms.lproj/Localizable.stringsdict; sourceTree = "<group>"; };
		FD8D266A2254022E0078E1D3 /* nb-NO */ = {isa = PBXFileReference; lastKnownFileType = text.plist.strings; name = "nb-NO"; path = "nb-NO.lproj/Localizable.strings"; sourceTree = "<group>"; };
		FD8D266B2254022E0078E1D3 /* nb-NO */ = {isa = PBXFileReference; lastKnownFileType = text.plist.stringsdict; name = "nb-NO"; path = "nb-NO.lproj/Localizable.stringsdict"; sourceTree = "<group>"; };
		FD8D266C225402DC0078E1D3 /* nl */ = {isa = PBXFileReference; lastKnownFileType = text.plist.strings; name = nl; path = nl.lproj/Localizable.strings; sourceTree = "<group>"; };
		FD8D266D225402DC0078E1D3 /* nl */ = {isa = PBXFileReference; lastKnownFileType = text.plist.stringsdict; name = nl; path = nl.lproj/Localizable.stringsdict; sourceTree = "<group>"; };
		FD8D266E225402E60078E1D3 /* pl */ = {isa = PBXFileReference; lastKnownFileType = text.plist.strings; name = pl; path = pl.lproj/Localizable.strings; sourceTree = "<group>"; };
		FD8D266F225402E60078E1D3 /* pl */ = {isa = PBXFileReference; lastKnownFileType = text.plist.stringsdict; name = pl; path = pl.lproj/Localizable.stringsdict; sourceTree = "<group>"; };
		FD8D2670225402F00078E1D3 /* pt-BR */ = {isa = PBXFileReference; lastKnownFileType = text.plist.strings; name = "pt-BR"; path = "pt-BR.lproj/Localizable.strings"; sourceTree = "<group>"; };
		FD8D2671225402F10078E1D3 /* pt-BR */ = {isa = PBXFileReference; lastKnownFileType = text.plist.stringsdict; name = "pt-BR"; path = "pt-BR.lproj/Localizable.stringsdict"; sourceTree = "<group>"; };
		FD8D2672225402F60078E1D3 /* pt-PT */ = {isa = PBXFileReference; lastKnownFileType = text.plist.strings; name = "pt-PT"; path = "pt-PT.lproj/Localizable.strings"; sourceTree = "<group>"; };
		FD8D2673225402F60078E1D3 /* pt-PT */ = {isa = PBXFileReference; lastKnownFileType = text.plist.stringsdict; name = "pt-PT"; path = "pt-PT.lproj/Localizable.stringsdict"; sourceTree = "<group>"; };
		FD8D2674225403000078E1D3 /* ro */ = {isa = PBXFileReference; lastKnownFileType = text.plist.strings; name = ro; path = ro.lproj/Localizable.strings; sourceTree = "<group>"; };
		FD8D2675225403000078E1D3 /* ro */ = {isa = PBXFileReference; lastKnownFileType = text.plist.stringsdict; name = ro; path = ro.lproj/Localizable.stringsdict; sourceTree = "<group>"; };
		FD8D2676225403070078E1D3 /* ru */ = {isa = PBXFileReference; lastKnownFileType = text.plist.strings; name = ru; path = ru.lproj/Localizable.strings; sourceTree = "<group>"; };
		FD8D2677225403070078E1D3 /* ru */ = {isa = PBXFileReference; lastKnownFileType = text.plist.stringsdict; name = ru; path = ru.lproj/Localizable.stringsdict; sourceTree = "<group>"; };
		FD8D26782254030E0078E1D3 /* sk */ = {isa = PBXFileReference; lastKnownFileType = text.plist.strings; name = sk; path = sk.lproj/Localizable.strings; sourceTree = "<group>"; };
		FD8D26792254030E0078E1D3 /* sk */ = {isa = PBXFileReference; lastKnownFileType = text.plist.stringsdict; name = sk; path = sk.lproj/Localizable.stringsdict; sourceTree = "<group>"; };
		FD8D267A225403160078E1D3 /* sv */ = {isa = PBXFileReference; lastKnownFileType = text.plist.strings; name = sv; path = sv.lproj/Localizable.strings; sourceTree = "<group>"; };
		FD8D267B225403160078E1D3 /* sv */ = {isa = PBXFileReference; lastKnownFileType = text.plist.stringsdict; name = sv; path = sv.lproj/Localizable.stringsdict; sourceTree = "<group>"; };
		FD8D267C2254031B0078E1D3 /* th */ = {isa = PBXFileReference; lastKnownFileType = text.plist.strings; name = th; path = th.lproj/Localizable.strings; sourceTree = "<group>"; };
		FD8D267D2254031B0078E1D3 /* th */ = {isa = PBXFileReference; lastKnownFileType = text.plist.stringsdict; name = th; path = th.lproj/Localizable.stringsdict; sourceTree = "<group>"; };
		FD8D267E225403210078E1D3 /* tr */ = {isa = PBXFileReference; lastKnownFileType = text.plist.strings; name = tr; path = tr.lproj/Localizable.strings; sourceTree = "<group>"; };
		FD8D267F225403220078E1D3 /* tr */ = {isa = PBXFileReference; lastKnownFileType = text.plist.stringsdict; name = tr; path = tr.lproj/Localizable.stringsdict; sourceTree = "<group>"; };
		FD8D2680225403290078E1D3 /* uk */ = {isa = PBXFileReference; lastKnownFileType = text.plist.strings; name = uk; path = uk.lproj/Localizable.strings; sourceTree = "<group>"; };
		FD8D26812254032A0078E1D3 /* uk */ = {isa = PBXFileReference; lastKnownFileType = text.plist.stringsdict; name = uk; path = uk.lproj/Localizable.stringsdict; sourceTree = "<group>"; };
		FD8D2682225403300078E1D3 /* vi */ = {isa = PBXFileReference; lastKnownFileType = text.plist.strings; name = vi; path = vi.lproj/Localizable.strings; sourceTree = "<group>"; };
		FD8D2683225403300078E1D3 /* vi */ = {isa = PBXFileReference; lastKnownFileType = text.plist.stringsdict; name = vi; path = vi.lproj/Localizable.stringsdict; sourceTree = "<group>"; };
		FD8D2684225403360078E1D3 /* zh-Hans */ = {isa = PBXFileReference; lastKnownFileType = text.plist.strings; name = "zh-Hans"; path = "zh-Hans.lproj/Localizable.strings"; sourceTree = "<group>"; };
		FD8D2685225403360078E1D3 /* zh-Hans */ = {isa = PBXFileReference; lastKnownFileType = text.plist.stringsdict; name = "zh-Hans"; path = "zh-Hans.lproj/Localizable.stringsdict"; sourceTree = "<group>"; };
		FD8D26862254033B0078E1D3 /* zh-Hant */ = {isa = PBXFileReference; lastKnownFileType = text.plist.strings; name = "zh-Hant"; path = "zh-Hant.lproj/Localizable.strings"; sourceTree = "<group>"; };
		FD8D26872254033B0078E1D3 /* zh-Hant */ = {isa = PBXFileReference; lastKnownFileType = text.plist.stringsdict; name = "zh-Hant"; path = "zh-Hant.lproj/Localizable.stringsdict"; sourceTree = "<group>"; };
		FD9758062191118D00B67319 /* DateTimePickerView.swift */ = {isa = PBXFileReference; fileEncoding = 4; lastKnownFileType = sourcecode.swift; path = DateTimePickerView.swift; sourceTree = "<group>"; };
		FD9758072191118E00B67319 /* DateTimePickerViewDataSource.swift */ = {isa = PBXFileReference; fileEncoding = 4; lastKnownFileType = sourcecode.swift; path = DateTimePickerViewDataSource.swift; sourceTree = "<group>"; };
		FD9758082191118E00B67319 /* DateTimePickerViewComponentTableView.swift */ = {isa = PBXFileReference; fileEncoding = 4; lastKnownFileType = sourcecode.swift; path = DateTimePickerViewComponentTableView.swift; sourceTree = "<group>"; };
		FD9758092191118E00B67319 /* DateTimePickerViewComponent.swift */ = {isa = PBXFileReference; fileEncoding = 4; lastKnownFileType = sourcecode.swift; path = DateTimePickerViewComponent.swift; sourceTree = "<group>"; };
		FD97580A2191118E00B67319 /* DateTimePickerViewComponentCell.swift */ = {isa = PBXFileReference; fileEncoding = 4; lastKnownFileType = sourcecode.swift; path = DateTimePickerViewComponentCell.swift; sourceTree = "<group>"; };
		FD9A5C862179464F00D224D9 /* DateComponents+Extensions.swift */ = {isa = PBXFileReference; lastKnownFileType = sourcecode.swift; path = "DateComponents+Extensions.swift"; sourceTree = "<group>"; };
		FD9DA7B4232C33A80013E41B /* UIViewController+Navigation.swift */ = {isa = PBXFileReference; fileEncoding = 4; lastKnownFileType = sourcecode.swift; path = "UIViewController+Navigation.swift"; sourceTree = "<group>"; };
		FDA1AF8B21484625001AE720 /* BlurringView.swift */ = {isa = PBXFileReference; fileEncoding = 4; lastKnownFileType = sourcecode.swift; path = BlurringView.swift; sourceTree = "<group>"; };
		FDA1AF90214871B5001AE720 /* CardTransitionAnimator.swift */ = {isa = PBXFileReference; lastKnownFileType = sourcecode.swift; path = CardTransitionAnimator.swift; sourceTree = "<group>"; };
		FDA1AF9221487225001AE720 /* CardPresentationController.swift */ = {isa = PBXFileReference; lastKnownFileType = sourcecode.swift; path = CardPresentationController.swift; sourceTree = "<group>"; };
		FDD454ED21405B390006E84E /* DotView.swift */ = {isa = PBXFileReference; lastKnownFileType = sourcecode.swift; path = DotView.swift; sourceTree = "<group>"; };
		FDF41ED82141A02200EC527C /* CalendarConfiguration.swift */ = {isa = PBXFileReference; lastKnownFileType = sourcecode.swift; path = CalendarConfiguration.swift; sourceTree = "<group>"; };
		FDFB8AEA21361C950046850A /* CalendarViewMonthBannerView.swift */ = {isa = PBXFileReference; fileEncoding = 4; lastKnownFileType = sourcecode.swift; path = CalendarViewMonthBannerView.swift; sourceTree = "<group>"; };
		FDFB8AEC21361C9D0046850A /* CalendarViewDayTodayCell.swift */ = {isa = PBXFileReference; fileEncoding = 4; lastKnownFileType = sourcecode.swift; path = CalendarViewDayTodayCell.swift; sourceTree = "<group>"; };
		FDFB8AED21361C9D0046850A /* CalendarViewDayMonthCell.swift */ = {isa = PBXFileReference; fileEncoding = 4; lastKnownFileType = sourcecode.swift; path = CalendarViewDayMonthCell.swift; sourceTree = "<group>"; };
		FDFB8AEE21361C9D0046850A /* CalendarViewDayCell.swift */ = {isa = PBXFileReference; fileEncoding = 4; lastKnownFileType = sourcecode.swift; path = CalendarViewDayCell.swift; sourceTree = "<group>"; };
		FDFB8AEF21361C9D0046850A /* CalendarViewDayMonthYearCell.swift */ = {isa = PBXFileReference; fileEncoding = 4; lastKnownFileType = sourcecode.swift; path = CalendarViewDayMonthYearCell.swift; sourceTree = "<group>"; };
/* End PBXFileReference section */

/* Begin PBXFrameworksBuildPhase section */
		A5CEC15720D980B30016922A /* Frameworks */ = {
			isa = PBXFrameworksBuildPhase;
			buildActionMask = 2147483647;
			files = (
				923DF2E72712B6AB00637646 /* libFluentUI.a in Frameworks */,
			);
			runOnlyForDeploymentPostprocessing = 0;
		};
/* End PBXFrameworksBuildPhase section */

/* Begin PBXGroup section */
		0AA8741326001F0500D47421 /* Persona */ = {
			isa = PBXGroup;
			children = (
				0ACD82102620451E0035CD9F /* MSFPersonaViewTokens.generated.swift */,
				0AA874142600237A00D47421 /* PersonaView.swift */,
				0ACD82172620453B0035CD9F /* PersonaViewTokens.swift */,
			);
			path = Persona;
			sourceTree = "<group>";
		};
		1168630122E131A20088B302 /* Tab Bar */ = {
			isa = PBXGroup;
			children = (
				7D0931C224AAAC8C0072458A /* SideTabBar.swift */,
				118D9847230BBA2300BC0B72 /* TabBarItem.swift */,
				1168630222E131CF0088B302 /* TabBarItemView.swift */,
				1168630322E131CF0088B302 /* TabBarView.swift */,
			);
			path = "Tab Bar";
			sourceTree = "<group>";
		};
		497DC2D62418585D008D86F8 /* Pill Button Bar */ = {
			isa = PBXGroup;
			children = (
				D6F4098C274F19CE001B80D4 /* MSFPillButtonBarTokens.generated.swift */,
				D6F4098A274F14B8001B80D4 /* MSFPillButtonTokens.generated.swift */,
				497DC2D824185885008D86F8 /* PillButton.swift */,
				497DC2D724185885008D86F8 /* PillButtonBar.swift */,
				D6F4098E274F1A1C001B80D4 /* PillButtonBarTokens.swift */,
				D6F4098827470E7F001B80D4 /* PillButtonTokens.swift */,
				86AF4F7425AFC746005D4253 /* PillButtonStyle.swift */,
			);
			path = "Pill Button Bar";
			sourceTree = "<group>";
		};
		4BA9B8B5279F2940007536F5 /* Notification */ = {
			isa = PBXGroup;
			children = (
				4BBD651E2755FD9500A8B09E /* MSFNotificationView.swift */,
				43488C44270FAD0200124C71 /* NotificationView_SwiftUI.swift */,
			);
			path = Notification;
			sourceTree = "<group>";
		};
		5306074E26A1E6A4002D49CF /* AvatarGroup */ = {
			isa = PBXGroup;
			children = (
				5306075126A1E6A4002D49CF /* AvatarGroup.swift */,
				5306074F26A1E6A4002D49CF /* AvatarGroupTokens.swift */,
				5306075026A1E6A4002D49CF /* MSFAvatarGroupTokens.generated.swift */,
			);
			path = AvatarGroup;
			sourceTree = "<group>";
		};
		5314DFE625F000740099271A /* Separator */ = {
			isa = PBXGroup;
			children = (
				A5DCA76321224026005F4CB7 /* Separator.swift */,
			);
			path = Separator;
			sourceTree = "<group>";
		};
		5314DFEB25F002240099271A /* ActivityIndicator */ = {
			isa = PBXGroup;
			children = (
				532FE3D026EA6D74007539C0 /* ActivityIndicator.swift */,
				532FE3CF26EA6D73007539C0 /* ActivityIndicatorModifiers.swift */,
				532FE3CE26EA6D73007539C0 /* ActivityIndicatorTokens.swift */,
				532FE3CD26EA6D73007539C0 /* MSFActivityIndicatorTokens.generated.swift */,
			);
			path = ActivityIndicator;
			sourceTree = "<group>";
		};
		5314DFEC25F0029C0099271A /* Button */ = {
			isa = PBXGroup;
			children = (
				53097D4527028B1100A6E4DC /* ButtonLegacy.swift */,
			);
			path = Button;
			sourceTree = "<group>";
		};
		5314DFEF25F003C60099271A /* DotView */ = {
			isa = PBXGroup;
			children = (
				FDD454ED21405B390006E84E /* DotView.swift */,
			);
			path = DotView;
			sourceTree = "<group>";
		};
		5314DFF025F0042E0099271A /* Label */ = {
			isa = PBXGroup;
			children = (
				A589F853211BA03200471C23 /* Label.swift */,
				6EB4B25D270ED6450005B808 /* BadgeLabel.swift */,
			);
			path = Label;
			sourceTree = "<group>";
		};
		5314DFF325F006060099271A /* TouchForwardingView */ = {
			isa = PBXGroup;
			children = (
				B483323621DEB5A00022B4CC /* TouchForwardingView.swift */,
			);
			path = TouchForwardingView;
			sourceTree = "<group>";
		};
		5314DFF425F0069C0099271A /* IndeterminateProgressBar */ = {
			isa = PBXGroup;
			children = (
				5328D96F26FBA3D700F3723B /* IndeterminateProgressBar.swift */,
				5328D96D26FBA3D600F3723B /* IndeterminateProgressBarModifiers.swift */,
				5328D96C26FBA3D600F3723B /* IndeterminateProgressBarTokens.swift */,
				5328D96E26FBA3D700F3723B /* MSFIndeterminateProgressBarTokens.generated.swift */,
			);
			path = IndeterminateProgressBar;
			sourceTree = "<group>";
		};
		5314DFF525F007020099271A /* EasyTapButton */ = {
			isa = PBXGroup;
			children = (
				FD5BBE42214C73CE008964B4 /* EasyTapButton.swift */,
			);
			path = EasyTapButton;
			sourceTree = "<group>";
		};
		5314DFF625F0079B0099271A /* BarButtonItems */ = {
			isa = PBXGroup;
			children = (
				A52648DB2316F4F9003342A0 /* BarButtonItems.swift */,
			);
			path = BarButtonItems;
			sourceTree = "<group>";
		};
		5314DFF725F007FF0099271A /* ResizingHandleView */ = {
			isa = PBXGroup;
			children = (
				A5237ACA21DED7030040BF27 /* ResizingHandleView.swift */,
			);
			path = ResizingHandleView;
			sourceTree = "<group>";
		};
		5314DFF825F008870099271A /* TwoLineTitleView */ = {
			isa = PBXGroup;
			children = (
				FD5BBE40214C6AF3008964B4 /* TwoLineTitleView.swift */,
			);
			path = TwoLineTitleView;
			sourceTree = "<group>";
		};
		5314DFF925F008F10099271A /* Obscurable */ = {
			isa = PBXGroup;
			children = (
				FDA1AF8B21484625001AE720 /* BlurringView.swift */,
				A5B87B03211E22B70038C37C /* DimmingView.swift */,
				53BCB0CD253A4E8C00620960 /* Obscurable.swift */,
			);
			path = Obscurable;
			sourceTree = "<group>";
		};
		5340828B26CFF298007716E1 /* Recovered References */ = {
			isa = PBXGroup;
			children = (
				0AE866A626BA05D000E92108 /* Locale+Extensions.swift */,
			);
			name = "Recovered References";
			sourceTree = "<group>";
		};
		536AEF2125F1EC0300A36206 /* Vnext */ = {
			isa = PBXGroup;
			children = (
				4BA9B8B5279F2940007536F5 /* Notification */,
				536AEF2E25F1EC0300A36206 /* Button */,
				EC6A71E8273DB98F0076A586 /* Divider */,
				536AEF3225F1EC0300A36206 /* List */,
				0AA8741326001F0500D47421 /* Persona */,
			);
			path = Vnext;
			sourceTree = "<group>";
		};
		536AEF2E25F1EC0300A36206 /* Button */ = {
			isa = PBXGroup;
			children = (
				53097D01270288FB00A6E4DC /* Button.swift */,
				53097D02270288FB00A6E4DC /* ButtonModifiers.swift */,
				53097D03270288FB00A6E4DC /* ButtonTokens.swift */,
				53097CFF270288FB00A6E4DC /* MSFButton.swift */,
				53097D00270288FB00A6E4DC /* MSFButtonTokens.generated.swift */,
			);
			path = Button;
			sourceTree = "<group>";
		};
		536AEF3225F1EC0300A36206 /* List */ = {
			isa = PBXGroup;
			children = (
				53097D0E2702890800A6E4DC /* HeaderFooterTokens.swift */,
				53097D0F2702890800A6E4DC /* List.swift */,
				53097D152702890900A6E4DC /* ListCell.swift */,
				53097D132702890800A6E4DC /* ListHeaderFooter.swift */,
				53097D112702890800A6E4DC /* ListTokens.swift */,
				53097D122702890800A6E4DC /* MSFHeaderFooterTokens.generated.swift */,
				53097D102702890800A6E4DC /* MSFListCellTokens.generated.swift */,
				53097D142702890800A6E4DC /* MSFListTokens.generated.swift */,
			);
			path = List;
			sourceTree = "<group>";
		};
		53FC90BE25672F97008A06FD /* xcode */ = {
			isa = PBXGroup;
			children = (
				53FC90C02567300A008A06FD /* FluentUI_common.xcconfig */,
				53FC90F625673626008A06FD /* FluentUI_debug.xcconfig */,
				53FC90F525673626008A06FD /* FluentUI_release.xcconfig */,
				53FC90F925673627008A06FD /* FluentUILib_common.xcconfig */,
				C7752C7C2790C1F40012F860 /* FluentUILib_debug.xcconfig */,
				C7752C7B2790C1F40012F860 /* FluentUILib_release.xcconfig */,
				53FC90FA25673627008A06FD /* FluentUIResources.xcconfig */,
				53FC90F725673626008A06FD /* FluentUITests.xcconfig */,
			);
			path = xcode;
			sourceTree = "<group>";
		};
		80B1F6F52628CDEB004DFEE5 /* Bottom Sheet */ = {
			isa = PBXGroup;
			children = (
				80AECBD82629F18E005AF2F3 /* BottomSheetController.swift */,
				80AECBF1262FC34E005AF2F3 /* BottomSheetPassthroughView.swift */,
			);
			path = "Bottom Sheet";
			sourceTree = "<group>";
		};
		80B52538264CA5BC00E3FD32 /* Bottom Commanding */ = {
			isa = PBXGroup;
			children = (
				8035CAAA2633A442007B3FD1 /* BottomCommandingController.swift */,
				8035CACA26377C14007B3FD1 /* CommandingItem.swift */,
				8035CADC2638E435007B3FD1 /* CommandingSection.swift */,
			);
			path = "Bottom Commanding";
			sourceTree = "<group>";
		};
		922AF01926615B03005DB168 /* PersonaButton */ = {
			isa = PBXGroup;
			children = (
				92B7E6A12684262900EFC15E /* MSFPersonaButton.swift */,
				9298798D266A8E1C002B1EB4 /* MSFPersonaButtonTokens.generated.swift */,
				92088EF72666DB2C003F571A /* PersonaButton.swift */,
				927E34C62668350800998031 /* PersonaButtonTokens.swift */,
			);
			path = PersonaButton;
			sourceTree = "<group>";
		};
		923DF2E62712B6AB00637646 /* Frameworks */ = {
			isa = PBXGroup;
			children = (
			);
			name = Frameworks;
			sourceTree = "<group>";
		};
		92D5597C26A0FC9700328FD3 /* Card Nudge */ = {
			isa = PBXGroup;
			children = (
				92D5598026A0FD2800328FD3 /* CardNudge.swift */,
				92079C8E26B66E5100D688DA /* CardNudgeModifiers.swift */,
				92A1E4EB26A741F60007ED60 /* MSFCardNudgeTokens.swift */,
				92A1E4F326A791590007ED60 /* MSFCardNudge.swift */,
				92ABB39126BC8E9900BA179A /* MSFCardNudgeTokens.generated.swift */,
			);
			path = "Card Nudge";
			sourceTree = "<group>";
		};
		92F2C5FD267287CF0087C65B /* PersonaButtonCarousel */ = {
			isa = PBXGroup;
			children = (
				9275105426815A7100F12730 /* MSFPersonaButtonCarousel.swift */,
				9298798E266A8E1C002B1EB4 /* MSFPersonaButtonCarouselTokens.generated.swift */,
				929DD258266ED3B600E8175E /* PersonaButtonCarousel.swift */,
				929DD255266ED3AC00E8175E /* PersonaButtonCarouselTokens.swift */,
			);
			path = PersonaButtonCarousel;
			sourceTree = "<group>";
		};
		A5961F9B218A251E00E2A506 /* Popup Menu */ = {
			isa = PBXGroup;
			children = (
				A5961F9C218A254D00E2A506 /* PopupMenuController.swift */,
				A5961F9E218A256B00E2A506 /* PopupMenuItem.swift */,
				A5961FA0218A25C400E2A506 /* PopupMenuSection.swift */,
				A5961FA2218A25D100E2A506 /* PopupMenuItemCell.swift */,
				A5961FA4218A260500E2A506 /* PopupMenuSectionHeaderView.swift */,
				0BCEFADD2485FEC00088CEE5 /* PopupMenuProtocols.swift */,
			);
			path = "Popup Menu";
			sourceTree = "<group>";
		};
		A5B6617123A41DEC00E801DD /* Notification */ = {
			isa = PBXGroup;
			children = (
				436F6B4026F4926B00D18073 /* MSFNotificationTokens.swift */,
				436F6B3D26F4924200D18073 /* MSFNotificationTokens.generated.swift */,
				A5B6617223A41E2900E801DD /* NotificationView.swift */,
			);
			path = Notification;
			sourceTree = "<group>";
		};
		A5B87AED211BCA4A0038C37C /* Extensions */ = {
			isa = PBXGroup;
			children = (
				FD41C8B422DD3EA20086F899 /* NSLayoutConstraint+Extensions.swift */,
				A559BB7D212B6D100055E107 /* String+Extension.swift */,
				A56CE7B522E68A7800AA77EE /* UIColor+Extensions.swift */,
				A5B87AF0211BD4380038C37C /* UIFont+Extension.swift */,
				A5961FA6218A2E4500E2A506 /* UIImage+Extensions.swift */,
				A5B87B01211E20B50038C37C /* UIScreen+Extension.swift */,
				FD41C8B122DD3BB70086F899 /* UIScrollView+Extensions.swift */,
				A5B87B05211E23650038C37C /* UIView+Extensions.swift */,
			);
			path = Extensions;
			sourceTree = "<group>";
		};
		A5B87AF2211E13D00038C37C /* Drawer */ = {
			isa = PBXGroup;
			children = (
				A54D97D9217A5FC10072681A /* CALayer+Extensions.swift */,
				A5B87AF3211E16360038C37C /* DrawerController.swift */,
				A5B87AF5211E16360038C37C /* DrawerPresentationController.swift */,
				A5237ACC21ED6CA70040BF27 /* DrawerShadowView.swift */,
				A5B87AF4211E16360038C37C /* DrawerTransitionAnimator.swift */,
				53097D272702895500A6E4DC /* MSFDrawerTokens.generated.swift */,
				53097D262702895500A6E4DC /* MSFDrawerTokens.swift */,
			);
			path = Drawer;
			sourceTree = "<group>";
		};
		A5CEC14720D980B20016922A = {
			isa = PBXGroup;
			children = (
				A257F82B251D98F3002CAA6E /* FluentUI-ios.xcassets */,
				A257F829251D98DD002CAA6E /* FluentUI-apple.xcassets */,
				A5CEC15320D980B20016922A /* FluentUI */,
				A5DA88FD226FAA01000A8EA8 /* FluentUI.Resources */,
				A5CEC15E20D980B30016922A /* FluentUI.Tests */,
				53FC90BE25672F97008A06FD /* xcode */,
				A5CEC15220D980B20016922A /* Products */,
				5340828B26CFF298007716E1 /* Recovered References */,
				923DF2E62712B6AB00637646 /* Frameworks */,
			);
			sourceTree = "<group>";
		};
		A5CEC15220D980B20016922A /* Products */ = {
			isa = PBXGroup;
			children = (
				A5CEC15A20D980B30016922A /* FluentUITests.xctest */,
				A5DA88FC226FAA01000A8EA8 /* FluentUIResources-ios.bundle */,
				8FD01166228A820600D25925 /* libFluentUI.a */,
			);
			name = Products;
			sourceTree = "<group>";
		};
		A5CEC15320D980B20016922A /* FluentUI */ = {
			isa = PBXGroup;
			children = (
				5314DFEB25F002240099271A /* ActivityIndicator */,
				C77A04F325F04CFB001B3EB6 /* Avatar */,
				5306074E26A1E6A4002D49CF /* AvatarGroup */,
				5314DFF625F0079B0099271A /* BarButtonItems */,
				80B52538264CA5BC00E3FD32 /* Bottom Commanding */,
				80B1F6F52628CDEB004DFEE5 /* Bottom Sheet */,
				5314DFEC25F0029C0099271A /* Button */,
				CCC18C2A2501B1A900BE830E /* Card */,
				B4F118EA21C8270F00855942 /* Badge Field */,
				FDFB8AE921361C860046850A /* Calendar */,
				92D5597C26A0FC9700328FD3 /* Card Nudge */,
				FC414E1D258876D400069E73 /* Command Bar */,
				A5CEC16B20D98EBF0016922A /* Core */,
				FD599D0021347FA0008845EE /* Date Time Pickers */,
				5314DFEF25F003C60099271A /* DotView */,
				A5B87AF2211E13D00038C37C /* Drawer */,
				5314DFF525F007020099271A /* EasyTapButton */,
				A5B87AED211BCA4A0038C37C /* Extensions */,
				B483323121CC71700022B4CC /* HUD */,
				5314DFF425F0069C0099271A /* IndeterminateProgressBar */,
				5314DFF025F0042E0099271A /* Label */,
				FD41C86D22DD12A20086F899 /* Navigation */,
				A5B6617123A41DEC00E801DD /* Notification */,
				5314DFF925F008F10099271A /* Obscurable */,
				C77A04EB25F0469C001B3EB6 /* Other Cells */,
				B426613C214731AC00E25423 /* People Picker */,
				922AF01926615B03005DB168 /* PersonaButton */,
				92F2C5FD267287CF0087C65B /* PersonaButtonCarousel */,
				497DC2D62418585D008D86F8 /* Pill Button Bar */,
				A5961F9B218A251E00E2A506 /* Popup Menu */,
				FD7254EE2147382D002F4069 /* Presenters */,
				5314DFF725F007FF0099271A /* ResizingHandleView */,
				ECEBA8F625EDEFF70048EE24 /* SegmentedControl */,
				5314DFE625F000740099271A /* Separator */,
				C0A0D75D233AEA9900F432FD /* Shimmer */,
				1168630122E131A20088B302 /* Tab Bar */,
				B444D6B421825B510002B4D4 /* Table View */,
				FD7DF05A21FA7F3200857267 /* Tooltip */,
				5314DFF325F006060099271A /* TouchForwardingView */,
				5314DFF825F008870099271A /* TwoLineTitleView */,
				C0938E42235E8EAF00256251 /* Utilities */,
				536AEF2125F1EC0300A36206 /* Vnext */,
				A5CEC17020D996120016922A /* Resources */,
				A5CEC25720E6A64E0016922A /* Configuration */,
			);
			path = FluentUI;
			sourceTree = "<group>";
		};
		A5CEC15E20D980B30016922A /* FluentUI.Tests */ = {
			isa = PBXGroup;
			children = (
				8FA3CB5A246B19EA0049E431 /* ColorTests.swift */,
				FD053A342224CA33009B6378 /* DatePickerControllerTests.swift */,
				A5CEC15F20D980B30016922A /* FluentUITests.swift */,
				A5CEC16120D980B30016922A /* Info.plist */,
			);
			path = FluentUI.Tests;
			sourceTree = "<group>";
		};
		A5CEC16B20D98EBF0016922A /* Core */ = {
			isa = PBXGroup;
			children = (
				A5CEC16C20D98EE70016922A /* Colors.swift */,
				A559BB82212B7D870055E107 /* FluentUIFramework.swift */,
				535559E22711411E0094A871 /* FluentUIHostingController.swift */,
				5373D56E2694D66F0032A3B4 /* FluentUIStyle.generated.swift */,
				A5CEC16E20D98F340016922A /* Fonts.swift */,
				5373D56F2694D66F0032A3B4 /* SwiftUI+ViewModifiers.swift */,
				5373D56C2694D66F0032A3B4 /* Theming.swift */,
				5373D56D2694D66F0032A3B4 /* UIKit+SwiftUI_interoperability.swift */,
			);
			path = Core;
			sourceTree = "<group>";
		};
		A5CEC17020D996120016922A /* Resources */ = {
			isa = PBXGroup;
			children = (
				A5CEC17320D997CF0016922A /* Localization */,
			);
			path = Resources;
			sourceTree = "<group>";
		};
		A5CEC17320D997CF0016922A /* Localization */ = {
			isa = PBXGroup;
			children = (
				A559BB81212B6FA40055E107 /* Localizable.strings */,
				A5DF1EAD2213B26900CC741A /* Localizable.stringsdict */,
			);
			path = Localization;
			sourceTree = "<group>";
		};
		A5CEC25720E6A64E0016922A /* Configuration */ = {
			isa = PBXGroup;
			children = (
				A5CEC15420D980B20016922A /* FluentUI.h */,
			);
			name = Configuration;
			sourceTree = "<group>";
		};
		A5DA88FD226FAA01000A8EA8 /* FluentUI.Resources */ = {
			isa = PBXGroup;
			children = (
				A5DA88FE226FAA01000A8EA8 /* Info.plist */,
			);
			path = FluentUI.Resources;
			sourceTree = "<group>";
		};
		B426613C214731AC00E25423 /* People Picker */ = {
			isa = PBXGroup;
			children = (
				B47B58B722F8E5840078DE38 /* PeoplePicker.swift */,
				B4BA27872319DC0D0001563C /* PersonaBadgeViewDataSource.swift */,
				B46D3F922151D95F0029772C /* PersonaCell.swift */,
				B46D3F9C215985AC0029772C /* PersonaListView.swift */,
			);
			path = "People Picker";
			sourceTree = "<group>";
		};
		B444D6B421825B510002B4D4 /* Table View */ = {
			isa = PBXGroup;
			children = (
				B498141321E424920077B48D /* TableViewCell.swift */,
				B4EF66502294A664007FEAB0 /* TableViewHeaderFooterView.swift */,
				B444D6B02181403C0002B4D4 /* UITableViewCell+Extension.swift */,
			);
			path = "Table View";
			sourceTree = "<group>";
		};
		B483323121CC71700022B4CC /* HUD */ = {
			isa = PBXGroup;
			children = (
				B483323421DEA8D70022B4CC /* HUD.swift */,
				B483323221CC71940022B4CC /* HUDView.swift */,
			);
			path = HUD;
			sourceTree = "<group>";
		};
		B4F118EA21C8270F00855942 /* Badge Field */ = {
			isa = PBXGroup;
			children = (
				B45EB78F219E310F008646A2 /* BadgeField.swift */,
				B4A8BBCC21BF6D6900D5E3ED /* BadgeStringExtractor.swift */,
				B444D6B52183A9740002B4D4 /* BadgeView.swift */,
			);
			path = "Badge Field";
			sourceTree = "<group>";
		};
		C0938E42235E8EAF00256251 /* Utilities */ = {
			isa = PBXGroup;
			children = (
				C0938E43235E8ED500256251 /* AnimationSynchronizer.swift */,
			);
			path = Utilities;
			sourceTree = "<group>";
		};
		C0A0D75D233AEA9900F432FD /* Shimmer */ = {
			isa = PBXGroup;
			children = (
				C0EAAEAC2347E1DF00C7244E /* ShimmerView.swift */,
				C0A0D76B233AEF6C00F432FD /* ShimmerLinesView.swift */,
			);
			path = Shimmer;
			sourceTree = "<group>";
		};
		C77A04EB25F0469C001B3EB6 /* Other Cells */ = {
			isa = PBXGroup;
			children = (
				B4E782C02176AD5E00A7DFCE /* ActionsCell.swift */,
				B4E782C221793AB200A7DFCE /* ActivityIndicatorCell.swift */,
				B441478C228CDA130040E88E /* BooleanCell.swift */,
				B4E782C62179509A00A7DFCE /* CenteredLabelCell.swift */,
				7DC2FB2724C0ED1100367A55 /* TableViewCellFileAccessoryView.swift */,
				C77A04EC25F046EB001B3EB6 /* Date+CellFileAccessoryView.swift */,
			);
			path = "Other Cells";
			sourceTree = "<group>";
		};
		C77A04F325F04CFB001B3EB6 /* Avatar */ = {
			isa = PBXGroup;
			children = (
				5373D5612694D65C0032A3B4 /* Avatar.swift */,
				5303259926B31B6B00611D05 /* AvatarModifiers.swift */,
				5373D5602694D65C0032A3B4 /* AvatarTokens.swift */,
				EC5982D927C703ED00FD048D /* CircleCutout.swift */,
				5373D5632694D65C0032A3B4 /* MSFAvatarPresence.swift */,
				5373D5622694D65C0032A3B4 /* MSFAvatarTokens.generated.swift */,
				B4EF53C2215AF1AB00573E8F /* Persona.swift */,
			);
			path = Avatar;
			sourceTree = "<group>";
		};
		CCC18C2A2501B1A900BE830E /* Card */ = {
			isa = PBXGroup;
			children = (
				CCC18C2B2501B22F00BE830E /* CardView.swift */,
			);
			path = Card;
			sourceTree = "<group>";
		};
		EC6A71E8273DB98F0076A586 /* Divider */ = {
			isa = PBXGroup;
			children = (
				EC6A71E9273DBA520076A586 /* Divider.swift */,
				EC02A5F027472EC300E81B3E /* MSFDividerTokens.generated.swift */,
				EC02A5F227472EF400E81B3E /* DividerTokens.swift */,
				EC02A5F4274DD19500E81B3E /* MSFDivider.swift */,
			);
			path = Divider;
			sourceTree = "<group>";
		};
		ECEBA8F625EDEFF70048EE24 /* SegmentedControl */ = {
			isa = PBXGroup;
			children = (
				ECEBA8FB25EDF3380048EE24 /* SegmentedControl.swift */,
				C708B04B260A8696007190FA /* SegmentItem.swift */,
				C708B055260A86FA007190FA /* SegmentPillButton.swift */,
			);
			path = SegmentedControl;
			sourceTree = "<group>";
		};
		FC414E1D258876D400069E73 /* Command Bar */ = {
			isa = PBXGroup;
			children = (
				0AD70F5626E7F2E3008774EC /* MSFCommandBarTokens.generated.swift */,
				FC414E1E258876FB00069E73 /* CommandBar.swift */,
				FC414E4E2588B65C00069E73 /* CommandBarItem.swift */,
				FC414E2A25887A4B00069E73 /* CommandBarButton.swift */,
				FC414E242588798000069E73 /* CommandBarButtonGroupView.swift */,
				0AD70F5926E80A5D008774EC /* CommandBarTokens.swift */,
			);
			path = "Command Bar";
			sourceTree = "<group>";
		};
		FD256C5C2183D77900EC9588 /* Views */ = {
			isa = PBXGroup;
			children = (
				FDFB8AEE21361C9D0046850A /* CalendarViewDayCell.swift */,
				FDFB8AED21361C9D0046850A /* CalendarViewDayMonthCell.swift */,
				FDFB8AEF21361C9D0046850A /* CalendarViewDayMonthYearCell.swift */,
				FDFB8AEC21361C9D0046850A /* CalendarViewDayTodayCell.swift */,
				FDFB8AEA21361C950046850A /* CalendarViewMonthBannerView.swift */,
				FD599D072134AB0E008845EE /* CalendarViewWeekdayHeadingView.swift */,
			);
			path = Views;
			sourceTree = "<group>";
		};
		FD41C86D22DD12A20086F899 /* Navigation */ = {
			isa = PBXGroup;
			children = (
				FD41C87F22DD13230086F899 /* NavigationController.swift */,
				FD41C87B22DD13230086F899 /* NavigationBar.swift */,
				FD41C87E22DD13230086F899 /* SearchBar.swift */,
				6ED4C11C2696AE4000C30BD6 /* BadgeLabelButton.swift */,
				FD41C8BD22DD47120086F899 /* UINavigationItem+Navigation.swift */,
				FD9DA7B4232C33A80013E41B /* UIViewController+Navigation.swift */,
				6ED4C11A2695A6E800C30BD6 /* UIBarButtonItem+BadgeValue.swift */,
				FD41C87222DD13230086F899 /* Helpers */,
				FD41C86F22DD13230086F899 /* Shy Header */,
				FD41C87922DD13230086F899 /* Views */,
			);
			path = Navigation;
			sourceTree = "<group>";
		};
		FD41C86F22DD13230086F899 /* Shy Header */ = {
			isa = PBXGroup;
			children = (
				FD41C87022DD13230086F899 /* ShyHeaderController.swift */,
				FD41C87122DD13230086F899 /* ShyHeaderView.swift */,
			);
			path = "Shy Header";
			sourceTree = "<group>";
		};
		FD41C87222DD13230086F899 /* Helpers */ = {
			isa = PBXGroup;
			children = (
				FD41C86E22DD13230086F899 /* ContentScrollViewTraits.swift */,
				FD41C88022DD13230086F899 /* NavigationAnimator.swift */,
			);
			path = Helpers;
			sourceTree = "<group>";
		};
		FD41C87922DD13230086F899 /* Views */ = {
			isa = PBXGroup;
			children = (
				FD41C87A22DD13230086F899 /* LargeTitleView.swift */,
			);
			path = Views;
			sourceTree = "<group>";
		};
		FD4F2A1C214ADBBF00C437D6 /* Date Picker */ = {
			isa = PBXGroup;
			children = (
				FD4F2A1F214AE20400C437D6 /* DatePickerController.swift */,
				FD256C5A2183B90B00EC9588 /* DatePickerSelectionManager.swift */,
			);
			path = "Date Picker";
			sourceTree = "<group>";
		};
		FD599D0021347FA0008845EE /* Date Time Pickers */ = {
			isa = PBXGroup;
			children = (
				FD5BBE3A214B2F44008964B4 /* Date+Extensions.swift */,
				FD9A5C862179464F00D224D9 /* DateComponents+Extensions.swift */,
				FD77752F21A490BA00033D58 /* DateTimePicker.swift */,
				FD777528219E3F6C00033D58 /* DayOfMonth.swift */,
				FD1FAE1A2272464B00A5DBA4 /* GenericDateTimePicker.swift */,
				C77A04B625F03DD1001B3EB6 /* String+Date.swift */,
				FD4F2A1C214ADBBF00C437D6 /* Date Picker */,
				FD5C8C2A2190C3470063562C /* Date Time Picker */,
			);
			path = "Date Time Pickers";
			sourceTree = "<group>";
		};
		FD5C8C2A2190C3470063562C /* Date Time Picker */ = {
			isa = PBXGroup;
			children = (
				FD5ADBF32190CDC80005A9AF /* DateTimePickerController.swift */,
				FD97580521910FE800B67319 /* Views */,
			);
			path = "Date Time Picker";
			sourceTree = "<group>";
		};
		FD7254EE2147382D002F4069 /* Presenters */ = {
			isa = PBXGroup;
			children = (
				FDA1AF9221487225001AE720 /* CardPresentationController.swift */,
				FD0D29D52151A3D700E8655E /* CardPresenterNavigationController.swift */,
				FDA1AF90214871B5001AE720 /* CardTransitionAnimator.swift */,
				FD4F2A1A2148937100C437D6 /* PageCardPresenterController.swift */,
			);
			path = Presenters;
			sourceTree = "<group>";
		};
		FD7DF05A21FA7F3200857267 /* Tooltip */ = {
			isa = PBXGroup;
			children = (
				FD7DF05B21FA7F5000857267 /* Tooltip.swift */,
				FD7DF05F21FA83C900857267 /* TooltipPositionController.swift */,
				FD7DF05D21FA7FC100857267 /* TooltipView.swift */,
			);
			path = Tooltip;
			sourceTree = "<group>";
		};
		FD97580521910FE800B67319 /* Views */ = {
			isa = PBXGroup;
			children = (
				FD9758062191118D00B67319 /* DateTimePickerView.swift */,
				FD9758092191118E00B67319 /* DateTimePickerViewComponent.swift */,
				FD97580A2191118E00B67319 /* DateTimePickerViewComponentCell.swift */,
				FD9758082191118E00B67319 /* DateTimePickerViewComponentTableView.swift */,
				FD9758072191118E00B67319 /* DateTimePickerViewDataSource.swift */,
				FD77752C219E62E100033D58 /* DateTimePickerViewLayout.swift */,
			);
			path = Views;
			sourceTree = "<group>";
		};
		FDFB8AE921361C860046850A /* Calendar */ = {
			isa = PBXGroup;
			children = (
				FD77752A219E455A00033D58 /* AccessibilityContainerView.swift */,
				FD599D052134A682008845EE /* AccessibleViewDelegate.swift */,
				FD7254E82147059D002F4069 /* Calendar+Extensions.swift */,
				FDF41ED82141A02200EC527C /* CalendarConfiguration.swift */,
				FD599D0121348439008845EE /* CalendarView.swift */,
				FD599D0B2134AB1E008845EE /* CalendarViewDataSource.swift */,
				FD599D092134AB15008845EE /* CalendarViewLayout.swift */,
				FD256C5C2183D77900EC9588 /* Views */,
			);
			path = Calendar;
			sourceTree = "<group>";
		};
/* End PBXGroup section */

/* Begin PBXNativeTarget section */
		8FD01165228A820600D25925 /* FluentUILib */ = {
			isa = PBXNativeTarget;
			buildConfigurationList = 8FD0116A228A820600D25925 /* Build configuration list for PBXNativeTarget "FluentUILib" */;
			buildPhases = (
				8FD01162228A820600D25925 /* Sources */,
				FD256C59218392B800EC9588 /* Run swiftlint */,
				923DF2E4271166DB00637646 /* Copy FluentUI-Swift.h */,
			);
			buildRules = (
			);
			dependencies = (
				8FD011C8228A831700D25925 /* PBXTargetDependency */,
			);
			name = FluentUILib;
			productName = OfficeUIFabricStaticLib;
			productReference = 8FD01166228A820600D25925 /* libFluentUI.a */;
			productType = "com.apple.product-type.library.static";
		};
		A5CEC15920D980B30016922A /* FluentUITests */ = {
			isa = PBXNativeTarget;
			buildConfigurationList = A5CEC16820D980B30016922A /* Build configuration list for PBXNativeTarget "FluentUITests" */;
			buildPhases = (
				A5CEC15620D980B30016922A /* Sources */,
				A5CEC15720D980B30016922A /* Frameworks */,
				A5CEC15820D980B30016922A /* Resources */,
			);
			buildRules = (
			);
			dependencies = (
			);
			name = FluentUITests;
			productName = OfficeUIFabricTests;
			productReference = A5CEC15A20D980B30016922A /* FluentUITests.xctest */;
			productType = "com.apple.product-type.bundle.unit-test";
		};
		A5DA88FB226FAA01000A8EA8 /* FluentUIResources */ = {
			isa = PBXNativeTarget;
			buildConfigurationList = A5DA88FF226FAA01000A8EA8 /* Build configuration list for PBXNativeTarget "FluentUIResources" */;
			buildPhases = (
				A5DA88FA226FAA01000A8EA8 /* Resources */,
			);
			buildRules = (
			);
			dependencies = (
			);
			name = FluentUIResources;
			productName = OfficeUIFabricResources;
			productReference = A5DA88FC226FAA01000A8EA8 /* FluentUIResources-ios.bundle */;
			productType = "com.apple.product-type.bundle";
		};
/* End PBXNativeTarget section */

/* Begin PBXProject section */
		A5CEC14820D980B20016922A /* Project object */ = {
			isa = PBXProject;
			attributes = {
				LastSwiftUpdateCheck = 1020;
				LastUpgradeCheck = 1240;
				ORGANIZATIONNAME = "Microsoft Corporation";
				TargetAttributes = {
					8FD01165228A820600D25925 = {
						CreatedOnToolsVersion = 10.2.1;
						LastSwiftMigration = 1020;
					};
					A5CEC15920D980B30016922A = {
						CreatedOnToolsVersion = 9.4.1;
						LastSwiftMigration = 1020;
					};
					A5DA88FB226FAA01000A8EA8 = {
						CreatedOnToolsVersion = 10.2.1;
					};
				};
			};
			buildConfigurationList = A5CEC14B20D980B20016922A /* Build configuration list for PBXProject "FluentUI" */;
			compatibilityVersion = "Xcode 9.3";
			developmentRegion = en;
			hasScannedForEncodings = 0;
			knownRegions = (
				en,
				Base,
				ar,
				ca,
				cs,
				da,
				de,
				el,
				"en-GB",
				"es-MX",
				es,
				fi,
				fr,
				he,
				hi,
				hr,
				hu,
				id,
				it,
				ja,
				ko,
				ms,
				"nb-NO",
				nl,
				pl,
				"pt-BR",
				"pt-PT",
				ro,
				ru,
				sk,
				sv,
				th,
				tr,
				uk,
				vi,
				"zh-Hans",
				"zh-Hant",
			);
			mainGroup = A5CEC14720D980B20016922A;
			productRefGroup = A5CEC15220D980B20016922A /* Products */;
			projectDirPath = "";
			projectRoot = "";
			targets = (
				A5DA88FB226FAA01000A8EA8 /* FluentUIResources */,
				8FD01165228A820600D25925 /* FluentUILib */,
				A5CEC15920D980B30016922A /* FluentUITests */,
			);
		};
/* End PBXProject section */

/* Begin PBXResourcesBuildPhase section */
		A5CEC15820D980B30016922A /* Resources */ = {
			isa = PBXResourcesBuildPhase;
			buildActionMask = 2147483647;
			files = (
				923DF2E82712B6C400637646 /* FluentUIResources-ios.bundle in Resources */,
			);
			runOnlyForDeploymentPostprocessing = 0;
		};
		A5DA88FA226FAA01000A8EA8 /* Resources */ = {
			isa = PBXResourcesBuildPhase;
			buildActionMask = 2147483647;
			files = (
				A542A9D7226FC01100204A52 /* Localizable.strings in Resources */,
				A542A9D8226FC01700204A52 /* Localizable.stringsdict in Resources */,
				A257F82A251D98DD002CAA6E /* FluentUI-apple.xcassets in Resources */,
				A257F82C251D98F3002CAA6E /* FluentUI-ios.xcassets in Resources */,
			);
			runOnlyForDeploymentPostprocessing = 0;
		};
/* End PBXResourcesBuildPhase section */

/* Begin PBXShellScriptBuildPhase section */
		923DF2E4271166DB00637646 /* Copy FluentUI-Swift.h */ = {
			isa = PBXShellScriptBuildPhase;
			buildActionMask = 2147483647;
			files = (
			);
			inputFileListPaths = (
			);
			inputPaths = (
			);
			name = "Copy FluentUI-Swift.h";
			outputFileListPaths = (
			);
			outputPaths = (
			);
			runOnlyForDeploymentPostprocessing = 0;
			shellPath = /bin/sh;
			shellScript = "target_dir=${BUILT_PRODUCTS_DIR}/include/${PRODUCT_MODULE_NAME}/\n\n# Ensure the target include path exists\nmkdir -p ${target_dir}\n\n# Copy any file that looks like a Swift generated header to the include path\ncp ${DERIVED_SOURCES_DIR}/*-Swift.h ${target_dir}\n";
		};
		FD256C59218392B800EC9588 /* Run swiftlint */ = {
			isa = PBXShellScriptBuildPhase;
			buildActionMask = 2147483647;
			files = (
			);
			inputPaths = (
			);
			name = "Run swiftlint";
			outputPaths = (
			);
			runOnlyForDeploymentPostprocessing = 0;
			shellPath = /bin/sh;
			shellScript = "# Adds support for Apple Silicon brew directory\nexport PATH=\"$PATH:/opt/homebrew/bin\"\n\nif which swiftlint >/dev/null; then\n    export LINTPATH=\"${LOCROOT}/./\"\n    swiftlint --config ../.swiftlint.yml\nelse\n    echo \"warning: SwiftLint not installed, download from https://github.com/realm/SwiftLint\"\nfi\n";
		};
/* End PBXShellScriptBuildPhase section */

/* Begin PBXSourcesBuildPhase section */
		8FD01162228A820600D25925 /* Sources */ = {
			isa = PBXSourcesBuildPhase;
			buildActionMask = 2147483647;
			files = (
				6ED5E55126D3D39400D8BE81 /* BadgeLabelButton.swift in Sources */,
				6ED5E55226D3D39400D8BE81 /* UIBarButtonItem+BadgeValue.swift in Sources */,
				5314E0ED25F012C40099271A /* ContentScrollViewTraits.swift in Sources */,
				EC5982DA27C703EE00FD048D /* CircleCutout.swift in Sources */,
				5314E03A25F00E3D0099271A /* BadgeView.swift in Sources */,
				53097D4727028B1200A6E4DC /* ButtonLegacy.swift in Sources */,
				5314E1A325F01A7C0099271A /* TableViewHeaderFooterView.swift in Sources */,
				D6F4098F274F1A1C001B80D4 /* PillButtonBarTokens.swift in Sources */,
				5314E30325F0260E0099271A /* AccessibleViewDelegate.swift in Sources */,
				6EB4B25F270ED6B30005B808 /* BadgeLabel.swift in Sources */,
				5314E1A725F01A7C0099271A /* ActionsCell.swift in Sources */,
				5314E07B25F00F1A0099271A /* DateTimePickerViewDataSource.swift in Sources */,
				532FE3D426EA6D74007539C0 /* ActivityIndicatorTokens.swift in Sources */,
				532FE3D626EA6D74007539C0 /* ActivityIndicatorModifiers.swift in Sources */,
				5314E2F525F025C60099271A /* CalendarConfiguration.swift in Sources */,
				5314E06B25F00F100099271A /* DateTimePicker.swift in Sources */,
				5314E2BB25F024C60099271A /* CALayer+Extensions.swift in Sources */,
				5314E12B25F016230099271A /* PillButtonBar.swift in Sources */,
				53097D09270288FB00A6E4DC /* Button.swift in Sources */,
				53097D1F2702890900A6E4DC /* MSFHeaderFooterTokens.generated.swift in Sources */,
				5314E07E25F00F1A0099271A /* DateTimePickerView.swift in Sources */,
				5328D97726FBA3D700F3723B /* IndeterminateProgressBar.swift in Sources */,
				5314E07625F00F160099271A /* DateTimePickerController.swift in Sources */,
				5314E14525F016860099271A /* CardPresentationController.swift in Sources */,
				92A1E4ED26A741F60007ED60 /* MSFCardNudgeTokens.swift in Sources */,
				5314E0A925F010070099271A /* DrawerTransitionAnimator.swift in Sources */,
				5314E06525F00EFD0099271A /* CalendarViewDayMonthCell.swift in Sources */,
				92987990266A8E1C002B1EB4 /* MSFPersonaButtonTokens.generated.swift in Sources */,
				5314E08B25F00F2D0099271A /* CommandBarItem.swift in Sources */,
				5314E06225F00EFD0099271A /* CalendarViewDayTodayCell.swift in Sources */,
				5314E08025F00F1A0099271A /* DateTimePickerViewComponent.swift in Sources */,
				532FE3D226EA6D74007539C0 /* MSFActivityIndicatorTokens.generated.swift in Sources */,
				5314E06325F00EFD0099271A /* CalendarViewDayMonthYearCell.swift in Sources */,
				5314E1A225F01A7C0099271A /* ActivityIndicatorCell.swift in Sources */,
				5373D5652694D65C0032A3B4 /* AvatarTokens.swift in Sources */,
				5314E06125F00EFD0099271A /* CalendarViewDayCell.swift in Sources */,
				0AD70F5826E7F2E3008774EC /* MSFCommandBarTokens.generated.swift in Sources */,
				929DD25A266ED3B600E8175E /* PersonaButtonCarousel.swift in Sources */,
				5314E12A25F016230099271A /* PillButton.swift in Sources */,
				5314E0E525F012C00099271A /* NavigationBar.swift in Sources */,
				C708B064260A87F7007190FA /* SegmentItem.swift in Sources */,
				5328D97126FBA3D700F3723B /* IndeterminateProgressBarTokens.swift in Sources */,
				5314E14325F016860099271A /* CardTransitionAnimator.swift in Sources */,
				5314E0F825F012CB0099271A /* LargeTitleView.swift in Sources */,
				8035CAB62633A4DB007B3FD1 /* BottomCommandingController.swift in Sources */,
				5314E13725F016370099271A /* PopupMenuProtocols.swift in Sources */,
				5314E19725F019650099271A /* TabBarItem.swift in Sources */,
				92B7E6A326864AE900EFC15E /* MSFPersonaButton.swift in Sources */,
				92987992266A8E1C002B1EB4 /* MSFPersonaButtonCarouselTokens.generated.swift in Sources */,
				5314E1BB25F01B070099271A /* TouchForwardingView.swift in Sources */,
				5314E2EC25F025710099271A /* DayOfMonth.swift in Sources */,
				5306075526A1E6A4002D49CF /* MSFAvatarGroupTokens.generated.swift in Sources */,
				5314E0B325F010400099271A /* EasyTapButton.swift in Sources */,
				5314E19625F019650099271A /* TabBarView.swift in Sources */,
				5373D5752694D66F0032A3B4 /* FluentUIStyle.generated.swift in Sources */,
				C708B05F260A8778007190FA /* SegmentPillButton.swift in Sources */,
				5314E13525F016370099271A /* PopupMenuItemCell.swift in Sources */,
				5314E2A025F024860099271A /* NSLayoutConstraint+Extensions.swift in Sources */,
				929DD257266ED3AC00E8175E /* PersonaButtonCarouselTokens.swift in Sources */,
				0AD70F5B26E80A5D008774EC /* CommandBarTokens.swift in Sources */,
				D6F4098927470E7F001B80D4 /* PillButtonTokens.swift in Sources */,
				5314E26625F023B20099271A /* UIColor+Extensions.swift in Sources */,
				5314E30225F0260E0099271A /* AccessibilityContainerView.swift in Sources */,
				D6F4098D274F19CE001B80D4 /* MSFPillButtonBarTokens.generated.swift in Sources */,
				53097D05270288FB00A6E4DC /* MSFButton.swift in Sources */,
				8035CAD026377C17007B3FD1 /* CommandingItem.swift in Sources */,
				8FD01188228A82A600D25925 /* Colors.swift in Sources */,
				5314E0F325F012C80099271A /* ShyHeaderController.swift in Sources */,
				EC02A5F327472EF400E81B3E /* DividerTokens.swift in Sources */,
				535559E42711411E0094A871 /* FluentUIHostingController.swift in Sources */,
				5314E1B125F01A980099271A /* TooltipView.swift in Sources */,
				5314E19525F019650099271A /* TabBarItemView.swift in Sources */,
				5314E03C25F00E3D0099271A /* BadgeField.swift in Sources */,
				5314E05B25F00EF50099271A /* CalendarView.swift in Sources */,
				53097D0B270288FB00A6E4DC /* ButtonModifiers.swift in Sources */,
				5314E28125F0240D0099271A /* DateComponents+Extensions.swift in Sources */,
				5314E07025F00F140099271A /* DatePickerController.swift in Sources */,
				436F6B3F26F4924200D18073 /* MSFNotificationTokens.generated.swift in Sources */,
				5373D5692694D65C0032A3B4 /* MSFAvatarTokens.generated.swift in Sources */,
				5373D56B2694D65C0032A3B4 /* MSFAvatarPresence.swift in Sources */,
				53097D07270288FB00A6E4DC /* MSFButtonTokens.generated.swift in Sources */,
				5314E0AA25F010070099271A /* DrawerShadowView.swift in Sources */,
				5314E0E725F012C00099271A /* UINavigationItem+Navigation.swift in Sources */,
				5314E25D25F0238E0099271A /* UIFont+Extension.swift in Sources */,
				C77A04B825F03DD1001B3EB6 /* String+Date.swift in Sources */,
				5314E10125F012E60099271A /* NotificationView.swift in Sources */,
				5314E14425F016860099271A /* PageCardPresenterController.swift in Sources */,
				5314E11B25F015EA0099271A /* PersonaListView.swift in Sources */,
				5314E28E25F024590099271A /* Date+Extensions.swift in Sources */,
				5306076126A201C8002D49CF /* Persona.swift in Sources */,
				53097D292702895500A6E4DC /* MSFDrawerTokens.swift in Sources */,
				5314E14E25F016CD0099271A /* ResizingHandleView.swift in Sources */,
				5314E1A625F01A7C0099271A /* BooleanCell.swift in Sources */,
				92F8054E272B2DF3000EAFDB /* CardNudgeModifiers.swift in Sources */,
				9275105626815A7100F12730 /* MSFPersonaButtonCarousel.swift in Sources */,
				5314E0BC25F0106F0099271A /* HUDView.swift in Sources */,
				5314E0F225F012C80099271A /* ShyHeaderView.swift in Sources */,
				53097D232702890900A6E4DC /* MSFListTokens.generated.swift in Sources */,
				5314E02825F00DA80099271A /* BlurringView.swift in Sources */,
				5314E13625F016370099271A /* PopupMenuSectionHeaderView.swift in Sources */,
				5314E05925F00EF50099271A /* CalendarViewDataSource.swift in Sources */,
				D6F4098B274F14B8001B80D4 /* MSFPillButtonTokens.generated.swift in Sources */,
				5314E01625F00CF70099271A /* BarButtonItems.swift in Sources */,
				5314E25425F023650099271A /* UIImage+Extensions.swift in Sources */,
				92D5598226A0FD2800328FD3 /* CardNudge.swift in Sources */,
				5314E22725F022310099271A /* UITableViewCell+Extension.swift in Sources */,
				532FE3D826EA6D74007539C0 /* ActivityIndicator.swift in Sources */,
				5314E0E625F012C00099271A /* UIViewController+Navigation.swift in Sources */,
				5314E29725F024760099271A /* String+Extension.swift in Sources */,
				5314E12925F016230099271A /* PillButtonStyle.swift in Sources */,
				5306075726A1E6A4002D49CF /* AvatarGroup.swift in Sources */,
				92A1E4F526A791590007ED60 /* MSFCardNudge.swift in Sources */,
				5328D97526FBA3D700F3723B /* MSFIndeterminateProgressBarTokens.generated.swift in Sources */,
				5314E1C425F01B4E0099271A /* TwoLineTitleView.swift in Sources */,
				5314E0CF25F011F10099271A /* Label.swift in Sources */,
				5314E13925F016370099271A /* PopupMenuController.swift in Sources */,
				9298798B2669A875002B1EB4 /* PersonaButtonTokens.swift in Sources */,
				5314E0A725F010070099271A /* DrawerController.swift in Sources */,
				5314E07125F00F140099271A /* DatePickerSelectionManager.swift in Sources */,
				5373D5672694D65C0032A3B4 /* Avatar.swift in Sources */,
				5314E1A425F01A7C0099271A /* CenteredLabelCell.swift in Sources */,
				5314E1A125F01A7C0099271A /* TableViewCellFileAccessoryView.swift in Sources */,
				5314E1D625F01E4A0099271A /* SearchBar.swift in Sources */,
				5314E0A825F010070099271A /* DrawerPresentationController.swift in Sources */,
				43488C46270FAD1300124C71 /* NotificationView_SwiftUI.swift in Sources */,
				5314E06425F00EFD0099271A /* CalendarViewMonthBannerView.swift in Sources */,
				5314E18E25F0195C0099271A /* ShimmerLinesView.swift in Sources */,
				53097D1B2702890900A6E4DC /* MSFListCellTokens.generated.swift in Sources */,
				53097D172702890900A6E4DC /* HeaderFooterTokens.swift in Sources */,
				EC02A5F5274DD19600E81B3E /* MSFDivider.swift in Sources */,
				80AECC21263339E3005AF2F3 /* BottomSheetController.swift in Sources */,
				5314E24B25F0232F0099271A /* UIScreen+Extension.swift in Sources */,
				5314E2E325F025500099271A /* FluentUIFramework.swift in Sources */,
				5314E0EC25F012C40099271A /* NavigationAnimator.swift in Sources */,
				5314E17225F0191C0099271A /* Separator.swift in Sources */,
				5314E14225F016860099271A /* CardPresenterNavigationController.swift in Sources */,
				5314E11725F015EA0099271A /* PersonaCell.swift in Sources */,
				53097D192702890900A6E4DC /* List.swift in Sources */,
				5314E23025F022C80099271A /* UIScrollView+Extensions.swift in Sources */,
				5314E16925F017940099271A /* SegmentedControl.swift in Sources */,
				C77A04EE25F046EB001B3EB6 /* Date+CellFileAccessoryView.swift in Sources */,
				5373D5732694D66F0032A3B4 /* UIKit+SwiftUI_interoperability.swift in Sources */,
				5314E09E25F00FE20099271A /* DotView.swift in Sources */,
				5314E1A525F01A7C0099271A /* TableViewCell.swift in Sources */,
				4BBD651F2755FD9500A8B09E /* MSFNotificationView.swift in Sources */,
				53097D0D270288FB00A6E4DC /* ButtonTokens.swift in Sources */,
				5314E09525F00FA30099271A /* DimmingView.swift in Sources */,
				5306075326A1E6A4002D49CF /* AvatarGroupTokens.swift in Sources */,
				5314E11825F015EA0099271A /* PeoplePicker.swift in Sources */,
				5303259B26B31B6B00611D05 /* AvatarModifiers.swift in Sources */,
				5314E2B225F024B60099271A /* Calendar+Extensions.swift in Sources */,
				92ABB39326BC8E9900BA179A /* MSFCardNudgeTokens.generated.swift in Sources */,
				5314E1B225F01A980099271A /* TooltipPositionController.swift in Sources */,
				5314E08A25F00F2D0099271A /* CommandBar.swift in Sources */,
				5314E18D25F0195C0099271A /* ShimmerView.swift in Sources */,
				80AECC22263339E5005AF2F3 /* BottomSheetPassthroughView.swift in Sources */,
				5314E1CD25F01B730099271A /* AnimationSynchronizer.swift in Sources */,
				53097D252702890900A6E4DC /* ListCell.swift in Sources */,
				92088EF92666DB2C003F571A /* PersonaButton.swift in Sources */,
				5314E13425F016370099271A /* PopupMenuItem.swift in Sources */,
				EC02A5F127472EC300E81B3E /* MSFDividerTokens.generated.swift in Sources */,
				5314E13825F016370099271A /* PopupMenuSection.swift in Sources */,
				5314E07C25F00F1A0099271A /* DateTimePickerViewLayout.swift in Sources */,
				5314E11625F015EA0099271A /* PersonaBadgeViewDataSource.swift in Sources */,
				436F6B4226F4926B00D18073 /* MSFNotificationTokens.swift in Sources */,
				0ACD82192620453B0035CD9F /* PersonaViewTokens.swift in Sources */,
				5314E2DA25F025370099271A /* Fonts.swift in Sources */,
				5373D5772694D66F0032A3B4 /* SwiftUI+ViewModifiers.swift in Sources */,
				5314E07F25F00F1A0099271A /* DateTimePickerViewComponentCell.swift in Sources */,
				0AA874162600237A00D47421 /* PersonaView.swift in Sources */,
				8035CADE2638E435007B3FD1 /* CommandingSection.swift in Sources */,
				5314E0E425F012C00099271A /* NavigationController.swift in Sources */,
				5373D5712694D66F0032A3B4 /* Theming.swift in Sources */,
				5328D97326FBA3D700F3723B /* IndeterminateProgressBarModifiers.swift in Sources */,
				5314E03B25F00E3D0099271A /* BadgeStringExtractor.swift in Sources */,
				5314E19825F019650099271A /* SideTabBar.swift in Sources */,
				5314E10A25F014600099271A /* Obscurable.swift in Sources */,
				53097D212702890900A6E4DC /* ListHeaderFooter.swift in Sources */,
				53097D2B2702895500A6E4DC /* MSFDrawerTokens.generated.swift in Sources */,
				5314E07D25F00F1A0099271A /* DateTimePickerViewComponentTableView.swift in Sources */,
				5314E03125F00DDD0099271A /* CardView.swift in Sources */,
				5314E08925F00F2D0099271A /* CommandBarButtonGroupView.swift in Sources */,
				5314E08C25F00F2D0099271A /* CommandBarButton.swift in Sources */,
				EC6A71EA273DBA520076A586 /* Divider.swift in Sources */,
				5314E21E25F022120099271A /* UIView+Extensions.swift in Sources */,
				5314E0BD25F0106F0099271A /* HUD.swift in Sources */,
				5314E06A25F00F100099271A /* GenericDateTimePicker.swift in Sources */,
				5314E06025F00EFD0099271A /* CalendarViewWeekdayHeadingView.swift in Sources */,
				53097D1D2702890900A6E4DC /* ListTokens.swift in Sources */,
				5314E05A25F00EF50099271A /* CalendarViewLayout.swift in Sources */,
				0ACD82122620451F0035CD9F /* MSFPersonaViewTokens.generated.swift in Sources */,
				5314E1B025F01A980099271A /* Tooltip.swift in Sources */,
			);
			runOnlyForDeploymentPostprocessing = 0;
		};
		A5CEC15620D980B30016922A /* Sources */ = {
			isa = PBXSourcesBuildPhase;
			buildActionMask = 2147483647;
			files = (
				A5CEC16020D980B30016922A /* FluentUITests.swift in Sources */,
				8FA3CB5B246B19EA0049E431 /* ColorTests.swift in Sources */,
				FD053A352224CA33009B6378 /* DatePickerControllerTests.swift in Sources */,
			);
			runOnlyForDeploymentPostprocessing = 0;
		};
/* End PBXSourcesBuildPhase section */

/* Begin PBXTargetDependency section */
		8FD011C8228A831700D25925 /* PBXTargetDependency */ = {
			isa = PBXTargetDependency;
			target = A5DA88FB226FAA01000A8EA8 /* FluentUIResources */;
			targetProxy = 8FD011C7228A831700D25925 /* PBXContainerItemProxy */;
		};
/* End PBXTargetDependency section */

/* Begin PBXVariantGroup section */
		A559BB81212B6FA40055E107 /* Localizable.strings */ = {
			isa = PBXVariantGroup;
			children = (
				A559BB80212B6FA40055E107 /* en */,
				FD8D26422253FF330078E1D3 /* ar */,
				FD8D26442253FF3E0078E1D3 /* ca */,
				FD8D26462253FF470078E1D3 /* cs */,
				FD8D26482253FF4F0078E1D3 /* da */,
				FD8D264A2254013E0078E1D3 /* de */,
				FD8D264C225401660078E1D3 /* el */,
				FD8D264E225401880078E1D3 /* en-GB */,
				FD8D2650225401A10078E1D3 /* es-MX */,
				FD8D2652225401AA0078E1D3 /* es */,
				FD8D2654225401B90078E1D3 /* fi */,
				FD8D2656225401C10078E1D3 /* fr */,
				FD8D2658225401CD0078E1D3 /* he */,
				FD8D265A225401D90078E1D3 /* hi */,
				FD8D265C225401E50078E1D3 /* hr */,
				FD8D265E225401F20078E1D3 /* hu */,
				FD8D2660225401FA0078E1D3 /* id */,
				FD8D2662225402020078E1D3 /* it */,
				FD8D26642254020E0078E1D3 /* ja */,
				FD8D2666225402160078E1D3 /* ko */,
				FD8D26682254021D0078E1D3 /* ms */,
				FD8D266A2254022E0078E1D3 /* nb-NO */,
				FD8D266C225402DC0078E1D3 /* nl */,
				FD8D266E225402E60078E1D3 /* pl */,
				FD8D2670225402F00078E1D3 /* pt-BR */,
				FD8D2672225402F60078E1D3 /* pt-PT */,
				FD8D2674225403000078E1D3 /* ro */,
				FD8D2676225403070078E1D3 /* ru */,
				FD8D26782254030E0078E1D3 /* sk */,
				FD8D267A225403160078E1D3 /* sv */,
				FD8D267C2254031B0078E1D3 /* th */,
				FD8D267E225403210078E1D3 /* tr */,
				FD8D2680225403290078E1D3 /* uk */,
				FD8D2682225403300078E1D3 /* vi */,
				FD8D2684225403360078E1D3 /* zh-Hans */,
				FD8D26862254033B0078E1D3 /* zh-Hant */,
			);
			name = Localizable.strings;
			sourceTree = "<group>";
		};
		A5DF1EAD2213B26900CC741A /* Localizable.stringsdict */ = {
			isa = PBXVariantGroup;
			children = (
				A5DF1EAC2213B26900CC741A /* en */,
				FD8D26432253FF330078E1D3 /* ar */,
				FD8D26452253FF3F0078E1D3 /* ca */,
				FD8D26472253FF470078E1D3 /* cs */,
				FD8D26492253FF500078E1D3 /* da */,
				FD8D264B2254013E0078E1D3 /* de */,
				FD8D264D225401660078E1D3 /* el */,
				FD8D264F225401880078E1D3 /* en-GB */,
				FD8D2651225401A10078E1D3 /* es-MX */,
				FD8D2653225401AA0078E1D3 /* es */,
				FD8D2655225401B90078E1D3 /* fi */,
				FD8D2657225401C20078E1D3 /* fr */,
				FD8D2659225401CD0078E1D3 /* he */,
				FD8D265B225401D90078E1D3 /* hi */,
				FD8D265D225401E50078E1D3 /* hr */,
				FD8D265F225401F30078E1D3 /* hu */,
				FD8D2661225401FB0078E1D3 /* id */,
				FD8D2663225402030078E1D3 /* it */,
				FD8D26652254020E0078E1D3 /* ja */,
				FD8D2667225402160078E1D3 /* ko */,
				FD8D26692254021E0078E1D3 /* ms */,
				FD8D266B2254022E0078E1D3 /* nb-NO */,
				FD8D266D225402DC0078E1D3 /* nl */,
				FD8D266F225402E60078E1D3 /* pl */,
				FD8D2671225402F10078E1D3 /* pt-BR */,
				FD8D2673225402F60078E1D3 /* pt-PT */,
				FD8D2675225403000078E1D3 /* ro */,
				FD8D2677225403070078E1D3 /* ru */,
				FD8D26792254030E0078E1D3 /* sk */,
				FD8D267B225403160078E1D3 /* sv */,
				FD8D267D2254031B0078E1D3 /* th */,
				FD8D267F225403220078E1D3 /* tr */,
				FD8D26812254032A0078E1D3 /* uk */,
				FD8D2683225403300078E1D3 /* vi */,
				FD8D2685225403360078E1D3 /* zh-Hans */,
				FD8D26872254033B0078E1D3 /* zh-Hant */,
			);
			name = Localizable.stringsdict;
			sourceTree = "<group>";
		};
/* End PBXVariantGroup section */

/* Begin XCBuildConfiguration section */
		8FD0116B228A820600D25925 /* Debug */ = {
			isa = XCBuildConfiguration;
			baseConfigurationReference = C7752C7C2790C1F40012F860 /* FluentUILib_debug.xcconfig */;
			buildSettings = {
			};
			name = Debug;
		};
		8FD0116C228A820600D25925 /* Release */ = {
			isa = XCBuildConfiguration;
			baseConfigurationReference = C7752C7B2790C1F40012F860 /* FluentUILib_release.xcconfig */;
			buildSettings = {
			};
			name = Release;
		};
		8FD0116D228A820600D25925 /* Dogfood */ = {
			isa = XCBuildConfiguration;
			baseConfigurationReference = C7752C7B2790C1F40012F860 /* FluentUILib_release.xcconfig */;
			buildSettings = {
			};
			name = Dogfood;
		};
		A52B637B2138745C009F7ADF /* Dogfood */ = {
			isa = XCBuildConfiguration;
			baseConfigurationReference = 53FC90F525673626008A06FD /* FluentUI_release.xcconfig */;
			buildSettings = {
				CLANG_WARN_QUOTED_INCLUDE_IN_FRAMEWORK_HEADER = YES;
			};
			name = Dogfood;
		};
		A52B637D2138745C009F7ADF /* Dogfood */ = {
			isa = XCBuildConfiguration;
			baseConfigurationReference = 53FC90F725673626008A06FD /* FluentUITests.xcconfig */;
			buildSettings = {
			};
			name = Dogfood;
		};
		A5CEC16320D980B30016922A /* Debug */ = {
			isa = XCBuildConfiguration;
			baseConfigurationReference = 53FC90F625673626008A06FD /* FluentUI_debug.xcconfig */;
			buildSettings = {
				CLANG_WARN_QUOTED_INCLUDE_IN_FRAMEWORK_HEADER = YES;
			};
			name = Debug;
		};
		A5CEC16420D980B30016922A /* Release */ = {
			isa = XCBuildConfiguration;
			baseConfigurationReference = 53FC90F525673626008A06FD /* FluentUI_release.xcconfig */;
			buildSettings = {
				CLANG_WARN_QUOTED_INCLUDE_IN_FRAMEWORK_HEADER = YES;
			};
			name = Release;
		};
		A5CEC16920D980B30016922A /* Debug */ = {
			isa = XCBuildConfiguration;
			baseConfigurationReference = 53FC90F725673626008A06FD /* FluentUITests.xcconfig */;
			buildSettings = {
			};
			name = Debug;
		};
		A5CEC16A20D980B30016922A /* Release */ = {
			isa = XCBuildConfiguration;
			baseConfigurationReference = 53FC90F725673626008A06FD /* FluentUITests.xcconfig */;
			buildSettings = {
			};
			name = Release;
		};
		A5DA8900226FAA01000A8EA8 /* Debug */ = {
			isa = XCBuildConfiguration;
			baseConfigurationReference = 53FC90FA25673627008A06FD /* FluentUIResources.xcconfig */;
			buildSettings = {
			};
			name = Debug;
		};
		A5DA8901226FAA01000A8EA8 /* Release */ = {
			isa = XCBuildConfiguration;
			baseConfigurationReference = 53FC90FA25673627008A06FD /* FluentUIResources.xcconfig */;
			buildSettings = {
			};
			name = Release;
		};
		A5DA8902226FAA01000A8EA8 /* Dogfood */ = {
			isa = XCBuildConfiguration;
			baseConfigurationReference = 53FC90FA25673627008A06FD /* FluentUIResources.xcconfig */;
			buildSettings = {
			};
			name = Dogfood;
		};
/* End XCBuildConfiguration section */

/* Begin XCConfigurationList section */
		8FD0116A228A820600D25925 /* Build configuration list for PBXNativeTarget "FluentUILib" */ = {
			isa = XCConfigurationList;
			buildConfigurations = (
				8FD0116B228A820600D25925 /* Debug */,
				8FD0116C228A820600D25925 /* Release */,
				8FD0116D228A820600D25925 /* Dogfood */,
			);
			defaultConfigurationIsVisible = 0;
			defaultConfigurationName = Release;
		};
		A5CEC14B20D980B20016922A /* Build configuration list for PBXProject "FluentUI" */ = {
			isa = XCConfigurationList;
			buildConfigurations = (
				A5CEC16320D980B30016922A /* Debug */,
				A5CEC16420D980B30016922A /* Release */,
				A52B637B2138745C009F7ADF /* Dogfood */,
			);
			defaultConfigurationIsVisible = 0;
			defaultConfigurationName = Release;
		};
		A5CEC16820D980B30016922A /* Build configuration list for PBXNativeTarget "FluentUITests" */ = {
			isa = XCConfigurationList;
			buildConfigurations = (
				A5CEC16920D980B30016922A /* Debug */,
				A5CEC16A20D980B30016922A /* Release */,
				A52B637D2138745C009F7ADF /* Dogfood */,
			);
			defaultConfigurationIsVisible = 0;
			defaultConfigurationName = Release;
		};
		A5DA88FF226FAA01000A8EA8 /* Build configuration list for PBXNativeTarget "FluentUIResources" */ = {
			isa = XCConfigurationList;
			buildConfigurations = (
				A5DA8900226FAA01000A8EA8 /* Debug */,
				A5DA8901226FAA01000A8EA8 /* Release */,
				A5DA8902226FAA01000A8EA8 /* Dogfood */,
			);
			defaultConfigurationIsVisible = 0;
			defaultConfigurationName = Release;
		};
/* End XCConfigurationList section */
	};
	rootObject = A5CEC14820D980B20016922A /* Project object */;
}<|MERGE_RESOLUTION|>--- conflicted
+++ resolved
@@ -198,7 +198,6 @@
 		C708B064260A87F7007190FA /* SegmentItem.swift in Sources */ = {isa = PBXBuildFile; fileRef = C708B04B260A8696007190FA /* SegmentItem.swift */; };
 		C77A04B825F03DD1001B3EB6 /* String+Date.swift in Sources */ = {isa = PBXBuildFile; fileRef = C77A04B625F03DD1001B3EB6 /* String+Date.swift */; };
 		C77A04EE25F046EB001B3EB6 /* Date+CellFileAccessoryView.swift in Sources */ = {isa = PBXBuildFile; fileRef = C77A04EC25F046EB001B3EB6 /* Date+CellFileAccessoryView.swift */; };
-<<<<<<< HEAD
 		D6F4098927470E7F001B80D4 /* PillButtonTokens.swift in Sources */ = {isa = PBXBuildFile; fileRef = D6F4098827470E7F001B80D4 /* PillButtonTokens.swift */; };
 		D6F4098B274F14B8001B80D4 /* MSFPillButtonTokens.generated.swift in Sources */ = {isa = PBXBuildFile; fileRef = D6F4098A274F14B8001B80D4 /* MSFPillButtonTokens.generated.swift */; };
 		D6F4098D274F19CE001B80D4 /* MSFPillButtonBarTokens.generated.swift in Sources */ = {isa = PBXBuildFile; fileRef = D6F4098C274F19CE001B80D4 /* MSFPillButtonBarTokens.generated.swift */; };
@@ -207,9 +206,7 @@
 		EC02A5F327472EF400E81B3E /* DividerTokens.swift in Sources */ = {isa = PBXBuildFile; fileRef = EC02A5F227472EF400E81B3E /* DividerTokens.swift */; };
 		EC02A5F5274DD19600E81B3E /* MSFDivider.swift in Sources */ = {isa = PBXBuildFile; fileRef = EC02A5F4274DD19500E81B3E /* MSFDivider.swift */; };
 		EC6A71EA273DBA520076A586 /* Divider.swift in Sources */ = {isa = PBXBuildFile; fileRef = EC6A71E9273DBA520076A586 /* Divider.swift */; };
-=======
 		EC5982DA27C703EE00FD048D /* CircleCutout.swift in Sources */ = {isa = PBXBuildFile; fileRef = EC5982D927C703ED00FD048D /* CircleCutout.swift */; };
->>>>>>> 3214cc78
 		FD053A352224CA33009B6378 /* DatePickerControllerTests.swift in Sources */ = {isa = PBXBuildFile; fileRef = FD053A342224CA33009B6378 /* DatePickerControllerTests.swift */; };
 /* End PBXBuildFile section */
 
@@ -373,7 +370,6 @@
 		C77A04B625F03DD1001B3EB6 /* String+Date.swift */ = {isa = PBXFileReference; lastKnownFileType = sourcecode.swift; path = "String+Date.swift"; sourceTree = "<group>"; };
 		C77A04EC25F046EB001B3EB6 /* Date+CellFileAccessoryView.swift */ = {isa = PBXFileReference; lastKnownFileType = sourcecode.swift; path = "Date+CellFileAccessoryView.swift"; sourceTree = "<group>"; };
 		CCC18C2B2501B22F00BE830E /* CardView.swift */ = {isa = PBXFileReference; lastKnownFileType = sourcecode.swift; path = CardView.swift; sourceTree = "<group>"; };
-<<<<<<< HEAD
 		D6F4098827470E7F001B80D4 /* PillButtonTokens.swift */ = {isa = PBXFileReference; fileEncoding = 4; lastKnownFileType = sourcecode.swift; path = PillButtonTokens.swift; sourceTree = "<group>"; };
 		D6F4098A274F14B8001B80D4 /* MSFPillButtonTokens.generated.swift */ = {isa = PBXFileReference; fileEncoding = 4; lastKnownFileType = sourcecode.swift; path = MSFPillButtonTokens.generated.swift; sourceTree = "<group>"; };
 		D6F4098C274F19CE001B80D4 /* MSFPillButtonBarTokens.generated.swift */ = {isa = PBXFileReference; fileEncoding = 4; lastKnownFileType = sourcecode.swift; path = MSFPillButtonBarTokens.generated.swift; sourceTree = "<group>"; };
@@ -382,9 +378,7 @@
 		EC02A5F227472EF400E81B3E /* DividerTokens.swift */ = {isa = PBXFileReference; lastKnownFileType = sourcecode.swift; path = DividerTokens.swift; sourceTree = "<group>"; };
 		EC02A5F4274DD19500E81B3E /* MSFDivider.swift */ = {isa = PBXFileReference; lastKnownFileType = sourcecode.swift; path = MSFDivider.swift; sourceTree = "<group>"; };
 		EC6A71E9273DBA520076A586 /* Divider.swift */ = {isa = PBXFileReference; lastKnownFileType = sourcecode.swift; path = Divider.swift; sourceTree = "<group>"; };
-=======
 		EC5982D927C703ED00FD048D /* CircleCutout.swift */ = {isa = PBXFileReference; lastKnownFileType = sourcecode.swift; path = CircleCutout.swift; sourceTree = "<group>"; };
->>>>>>> 3214cc78
 		ECEBA8FB25EDF3380048EE24 /* SegmentedControl.swift */ = {isa = PBXFileReference; fileEncoding = 4; lastKnownFileType = sourcecode.swift; path = SegmentedControl.swift; sourceTree = "<group>"; };
 		FC414E1E258876FB00069E73 /* CommandBar.swift */ = {isa = PBXFileReference; lastKnownFileType = sourcecode.swift; path = CommandBar.swift; sourceTree = "<group>"; };
 		FC414E242588798000069E73 /* CommandBarButtonGroupView.swift */ = {isa = PBXFileReference; lastKnownFileType = sourcecode.swift; path = CommandBarButtonGroupView.swift; sourceTree = "<group>"; };
