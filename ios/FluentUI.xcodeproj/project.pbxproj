--- conflicted
+++ resolved
@@ -7,17 +7,14 @@
 	objects = {
 
 /* Begin PBXBuildFile section */
-<<<<<<< HEAD
+		0AE866A726BA05D000E92108 /* Locale+Extensions.swift in Sources */ = {isa = PBXBuildFile; fileRef = 0AE866A626BA05D000E92108 /* Locale+Extensions.swift */; };
+		0AE866A826BA05D000E92108 /* Locale+Extensions.swift in Sources */ = {isa = PBXBuildFile; fileRef = 0AE866A626BA05D000E92108 /* Locale+Extensions.swift */; };
 		0AA874152600237A00D47421 /* PersonaView.swift in Sources */ = {isa = PBXBuildFile; fileRef = 0AA874142600237A00D47421 /* PersonaView.swift */; };
 		0AA874162600237A00D47421 /* PersonaView.swift in Sources */ = {isa = PBXBuildFile; fileRef = 0AA874142600237A00D47421 /* PersonaView.swift */; };
 		0ACD82112620451F0035CD9F /* MSFPersonaViewTokens.generated.swift in Sources */ = {isa = PBXBuildFile; fileRef = 0ACD82102620451E0035CD9F /* MSFPersonaViewTokens.generated.swift */; };
 		0ACD82122620451F0035CD9F /* MSFPersonaViewTokens.generated.swift in Sources */ = {isa = PBXBuildFile; fileRef = 0ACD82102620451E0035CD9F /* MSFPersonaViewTokens.generated.swift */; };
 		0ACD82182620453B0035CD9F /* PersonaViewTokens.swift in Sources */ = {isa = PBXBuildFile; fileRef = 0ACD82172620453B0035CD9F /* PersonaViewTokens.swift */; };
 		0ACD82192620453B0035CD9F /* PersonaViewTokens.swift in Sources */ = {isa = PBXBuildFile; fileRef = 0ACD82172620453B0035CD9F /* PersonaViewTokens.swift */; };
-=======
-		0AE866A726BA05D000E92108 /* Locale+Extensions.swift in Sources */ = {isa = PBXBuildFile; fileRef = 0AE866A626BA05D000E92108 /* Locale+Extensions.swift */; };
-		0AE866A826BA05D000E92108 /* Locale+Extensions.swift in Sources */ = {isa = PBXBuildFile; fileRef = 0AE866A626BA05D000E92108 /* Locale+Extensions.swift */; };
->>>>>>> 41557807
 		0BCEFADE2485FEC00088CEE5 /* PopupMenuProtocols.swift in Sources */ = {isa = PBXBuildFile; fileRef = 0BCEFADD2485FEC00088CEE5 /* PopupMenuProtocols.swift */; };
 		1168630422E131CF0088B302 /* TabBarItemView.swift in Sources */ = {isa = PBXBuildFile; fileRef = 1168630222E131CF0088B302 /* TabBarItemView.swift */; };
 		1168630622E131CF0088B302 /* TabBarView.swift in Sources */ = {isa = PBXBuildFile; fileRef = 1168630322E131CF0088B302 /* TabBarView.swift */; };
@@ -247,7 +244,14 @@
 		8AF03E1E24B6BDFB00E6E2A2 /* ContactCollectionViewLayout.swift in Sources */ = {isa = PBXBuildFile; fileRef = 8AF03E1D24B6BDFB00E6E2A2 /* ContactCollectionViewLayout.swift */; };
 		8FA3CB5B246B19EA0049E431 /* ColorTests.swift in Sources */ = {isa = PBXBuildFile; fileRef = 8FA3CB5A246B19EA0049E431 /* ColorTests.swift */; };
 		8FD01188228A82A600D25925 /* Colors.swift in Sources */ = {isa = PBXBuildFile; fileRef = A5CEC16C20D98EE70016922A /* Colors.swift */; };
-<<<<<<< HEAD
+        92079C8F26B66E5100D688DA /* CardNudgeModifiers.swift in Sources */ = {isa = PBXBuildFile; fileRef = 92079C8E26B66E5100D688DA /* CardNudgeModifiers.swift */; };
+		92079C9026B66E5100D688DA /* CardNudgeModifiers.swift in Sources */ = {isa = PBXBuildFile; fileRef = 92079C8E26B66E5100D688DA /* CardNudgeModifiers.swift */; };
+		92A1E4EC26A741F60007ED60 /* CardNudgeTokens.swift in Sources */ = {isa = PBXBuildFile; fileRef = 92A1E4EB26A741F60007ED60 /* CardNudgeTokens.swift */; };
+		92A1E4ED26A741F60007ED60 /* CardNudgeTokens.swift in Sources */ = {isa = PBXBuildFile; fileRef = 92A1E4EB26A741F60007ED60 /* CardNudgeTokens.swift */; };
+		92A1E4F426A791590007ED60 /* MSFCardNudge.swift in Sources */ = {isa = PBXBuildFile; fileRef = 92A1E4F326A791590007ED60 /* MSFCardNudge.swift */; };
+		92A1E4F526A791590007ED60 /* MSFCardNudge.swift in Sources */ = {isa = PBXBuildFile; fileRef = 92A1E4F326A791590007ED60 /* MSFCardNudge.swift */; };
+		92D5598126A0FD2800328FD3 /* CardNudge.swift in Sources */ = {isa = PBXBuildFile; fileRef = 92D5598026A0FD2800328FD3 /* CardNudge.swift */; };
+		92D5598226A0FD2800328FD3 /* CardNudge.swift in Sources */ = {isa = PBXBuildFile; fileRef = 92D5598026A0FD2800328FD3 /* CardNudge.swift */; };
 		92088EF82666DB2C003F571A /* PersonaButton.swift in Sources */ = {isa = PBXBuildFile; fileRef = 92088EF72666DB2C003F571A /* PersonaButton.swift */; };
 		92088EF92666DB2C003F571A /* PersonaButton.swift in Sources */ = {isa = PBXBuildFile; fileRef = 92088EF72666DB2C003F571A /* PersonaButton.swift */; };
 		9275105526815A7100F12730 /* MSFPersonaButtonCarousel.swift in Sources */ = {isa = PBXBuildFile; fileRef = 9275105426815A7100F12730 /* MSFPersonaButtonCarousel.swift */; };
@@ -263,16 +267,6 @@
 		929DD25A266ED3B600E8175E /* PersonaButtonCarousel.swift in Sources */ = {isa = PBXBuildFile; fileRef = 929DD258266ED3B600E8175E /* PersonaButtonCarousel.swift */; };
 		92B7E6A22684262900EFC15E /* MSFPersonaButton.swift in Sources */ = {isa = PBXBuildFile; fileRef = 92B7E6A12684262900EFC15E /* MSFPersonaButton.swift */; };
 		92B7E6A326864AE900EFC15E /* MSFPersonaButton.swift in Sources */ = {isa = PBXBuildFile; fileRef = 92B7E6A12684262900EFC15E /* MSFPersonaButton.swift */; };
-=======
-		92079C8F26B66E5100D688DA /* CardNudgeModifiers.swift in Sources */ = {isa = PBXBuildFile; fileRef = 92079C8E26B66E5100D688DA /* CardNudgeModifiers.swift */; };
-		92079C9026B66E5100D688DA /* CardNudgeModifiers.swift in Sources */ = {isa = PBXBuildFile; fileRef = 92079C8E26B66E5100D688DA /* CardNudgeModifiers.swift */; };
-		92A1E4EC26A741F60007ED60 /* CardNudgeTokens.swift in Sources */ = {isa = PBXBuildFile; fileRef = 92A1E4EB26A741F60007ED60 /* CardNudgeTokens.swift */; };
-		92A1E4ED26A741F60007ED60 /* CardNudgeTokens.swift in Sources */ = {isa = PBXBuildFile; fileRef = 92A1E4EB26A741F60007ED60 /* CardNudgeTokens.swift */; };
-		92A1E4F426A791590007ED60 /* MSFCardNudge.swift in Sources */ = {isa = PBXBuildFile; fileRef = 92A1E4F326A791590007ED60 /* MSFCardNudge.swift */; };
-		92A1E4F526A791590007ED60 /* MSFCardNudge.swift in Sources */ = {isa = PBXBuildFile; fileRef = 92A1E4F326A791590007ED60 /* MSFCardNudge.swift */; };
-		92D5598126A0FD2800328FD3 /* CardNudge.swift in Sources */ = {isa = PBXBuildFile; fileRef = 92D5598026A0FD2800328FD3 /* CardNudge.swift */; };
-		92D5598226A0FD2800328FD3 /* CardNudge.swift in Sources */ = {isa = PBXBuildFile; fileRef = 92D5598026A0FD2800328FD3 /* CardNudge.swift */; };
->>>>>>> 41557807
 		A257F82A251D98DD002CAA6E /* FluentUI-apple.xcassets in Resources */ = {isa = PBXBuildFile; fileRef = A257F829251D98DD002CAA6E /* FluentUI-apple.xcassets */; };
 		A257F82C251D98F3002CAA6E /* FluentUI-ios.xcassets in Resources */ = {isa = PBXBuildFile; fileRef = A257F82B251D98F3002CAA6E /* FluentUI-ios.xcassets */; };
 		A5237ACB21DED7030040BF27 /* ResizingHandleView.swift in Sources */ = {isa = PBXBuildFile; fileRef = A5237ACA21DED7030040BF27 /* ResizingHandleView.swift */; };
@@ -424,13 +418,10 @@
 /* End PBXContainerItemProxy section */
 
 /* Begin PBXFileReference section */
-<<<<<<< HEAD
+		0AE866A626BA05D000E92108 /* Locale+Extensions.swift */ = {isa = PBXFileReference; lastKnownFileType = sourcecode.swift; path = "Locale+Extensions.swift"; sourceTree = "<group>"; };
 		0AA874142600237A00D47421 /* PersonaView.swift */ = {isa = PBXFileReference; lastKnownFileType = sourcecode.swift; path = PersonaView.swift; sourceTree = "<group>"; };
 		0ACD82102620451E0035CD9F /* MSFPersonaViewTokens.generated.swift */ = {isa = PBXFileReference; fileEncoding = 4; lastKnownFileType = sourcecode.swift; path = MSFPersonaViewTokens.generated.swift; sourceTree = "<group>"; };
 		0ACD82172620453B0035CD9F /* PersonaViewTokens.swift */ = {isa = PBXFileReference; lastKnownFileType = sourcecode.swift; path = PersonaViewTokens.swift; sourceTree = "<group>"; };
-=======
-		0AE866A626BA05D000E92108 /* Locale+Extensions.swift */ = {isa = PBXFileReference; lastKnownFileType = sourcecode.swift; path = "Locale+Extensions.swift"; sourceTree = "<group>"; };
->>>>>>> 41557807
 		0BCEFADD2485FEC00088CEE5 /* PopupMenuProtocols.swift */ = {isa = PBXFileReference; lastKnownFileType = sourcecode.swift; path = PopupMenuProtocols.swift; sourceTree = "<group>"; };
 		1168630222E131CF0088B302 /* TabBarItemView.swift */ = {isa = PBXFileReference; fileEncoding = 4; lastKnownFileType = sourcecode.swift; path = TabBarItemView.swift; sourceTree = "<group>"; };
 		1168630322E131CF0088B302 /* TabBarView.swift */ = {isa = PBXFileReference; fileEncoding = 4; lastKnownFileType = sourcecode.swift; path = TabBarView.swift; sourceTree = "<group>"; };
@@ -491,7 +482,10 @@
 		8AF03E1D24B6BDFB00E6E2A2 /* ContactCollectionViewLayout.swift */ = {isa = PBXFileReference; lastKnownFileType = sourcecode.swift; path = ContactCollectionViewLayout.swift; sourceTree = "<group>"; };
 		8FA3CB5A246B19EA0049E431 /* ColorTests.swift */ = {isa = PBXFileReference; lastKnownFileType = sourcecode.swift; path = ColorTests.swift; sourceTree = "<group>"; };
 		8FD01166228A820600D25925 /* libFluentUI.a */ = {isa = PBXFileReference; explicitFileType = archive.ar; includeInIndex = 0; path = libFluentUI.a; sourceTree = BUILT_PRODUCTS_DIR; };
-<<<<<<< HEAD
+		92079C8E26B66E5100D688DA /* CardNudgeModifiers.swift */ = {isa = PBXFileReference; lastKnownFileType = sourcecode.swift; path = CardNudgeModifiers.swift; sourceTree = "<group>"; };
+		92A1E4EB26A741F60007ED60 /* CardNudgeTokens.swift */ = {isa = PBXFileReference; lastKnownFileType = sourcecode.swift; path = CardNudgeTokens.swift; sourceTree = "<group>"; };
+		92A1E4F326A791590007ED60 /* MSFCardNudge.swift */ = {isa = PBXFileReference; lastKnownFileType = sourcecode.swift; path = MSFCardNudge.swift; sourceTree = "<group>"; };
+		92D5598026A0FD2800328FD3 /* CardNudge.swift */ = {isa = PBXFileReference; lastKnownFileType = sourcecode.swift; path = CardNudge.swift; sourceTree = "<group>"; };
 		92088EF72666DB2C003F571A /* PersonaButton.swift */ = {isa = PBXFileReference; lastKnownFileType = sourcecode.swift; path = PersonaButton.swift; sourceTree = "<group>"; };
 		9275105426815A7100F12730 /* MSFPersonaButtonCarousel.swift */ = {isa = PBXFileReference; lastKnownFileType = sourcecode.swift; path = MSFPersonaButtonCarousel.swift; sourceTree = "<group>"; };
 		927E34C62668350800998031 /* PersonaButtonTokens.swift */ = {isa = PBXFileReference; lastKnownFileType = sourcecode.swift; path = PersonaButtonTokens.swift; sourceTree = "<group>"; };
@@ -500,12 +494,6 @@
 		929DD255266ED3AC00E8175E /* PersonaButtonCarouselTokens.swift */ = {isa = PBXFileReference; fileEncoding = 4; lastKnownFileType = sourcecode.swift; path = PersonaButtonCarouselTokens.swift; sourceTree = "<group>"; };
 		929DD258266ED3B600E8175E /* PersonaButtonCarousel.swift */ = {isa = PBXFileReference; fileEncoding = 4; lastKnownFileType = sourcecode.swift; path = PersonaButtonCarousel.swift; sourceTree = "<group>"; };
 		92B7E6A12684262900EFC15E /* MSFPersonaButton.swift */ = {isa = PBXFileReference; lastKnownFileType = sourcecode.swift; path = MSFPersonaButton.swift; sourceTree = "<group>"; };
-=======
-		92079C8E26B66E5100D688DA /* CardNudgeModifiers.swift */ = {isa = PBXFileReference; lastKnownFileType = sourcecode.swift; path = CardNudgeModifiers.swift; sourceTree = "<group>"; };
-		92A1E4EB26A741F60007ED60 /* CardNudgeTokens.swift */ = {isa = PBXFileReference; lastKnownFileType = sourcecode.swift; path = CardNudgeTokens.swift; sourceTree = "<group>"; };
-		92A1E4F326A791590007ED60 /* MSFCardNudge.swift */ = {isa = PBXFileReference; lastKnownFileType = sourcecode.swift; path = MSFCardNudge.swift; sourceTree = "<group>"; };
-		92D5598026A0FD2800328FD3 /* CardNudge.swift */ = {isa = PBXFileReference; lastKnownFileType = sourcecode.swift; path = CardNudge.swift; sourceTree = "<group>"; };
->>>>>>> 41557807
 		A257F829251D98DD002CAA6E /* FluentUI-apple.xcassets */ = {isa = PBXFileReference; lastKnownFileType = folder.assetcatalog; name = "FluentUI-apple.xcassets"; path = "../apple/Resources/FluentUI-apple.xcassets"; sourceTree = "<group>"; };
 		A257F82B251D98F3002CAA6E /* FluentUI-ios.xcassets */ = {isa = PBXFileReference; lastKnownFileType = folder.assetcatalog; name = "FluentUI-ios.xcassets"; path = "FluentUI/Resources/FluentUI-ios.xcassets"; sourceTree = "<group>"; };
 		A5237ACA21DED7030040BF27 /* ResizingHandleView.swift */ = {isa = PBXFileReference; lastKnownFileType = sourcecode.swift; path = ResizingHandleView.swift; sourceTree = "<group>"; };
@@ -959,7 +947,6 @@
 			path = "Bottom Commanding";
 			sourceTree = "<group>";
 		};
-<<<<<<< HEAD
 		922AF01926615B03005DB168 /* PersonaButton */ = {
 			isa = PBXGroup;
 			children = (
@@ -980,7 +967,8 @@
 				929DD255266ED3AC00E8175E /* PersonaButtonCarouselTokens.swift */,
 			);
 			path = PersonaButtonCarousel;
-=======
+			sourceTree = "<group>";
+		};
 		92D5597C26A0FC9700328FD3 /* Card Nudge */ = {
 			isa = PBXGroup;
 			children = (
@@ -990,7 +978,6 @@
 				92A1E4F326A791590007ED60 /* MSFCardNudge.swift */,
 			);
 			path = "Card Nudge";
->>>>>>> 41557807
 			sourceTree = "<group>";
 		};
 		A5961F9B218A251E00E2A506 /* Popup Menu */ = {
@@ -1854,11 +1841,8 @@
 				A5B87AF8211E16370038C37C /* DrawerPresentationController.swift in Sources */,
 				FD36F1A9216C0A6900CECBC6 /* CardPresentationController.swift in Sources */,
 				FC414E252588798000069E73 /* CommandBarButtonGroupView.swift in Sources */,
-<<<<<<< HEAD
 				5360994A26B8B4990069DE71 /* List.swift in Sources */,
-=======
 				92A1E4EC26A741F60007ED60 /* CardNudgeTokens.swift in Sources */,
->>>>>>> 41557807
 				A5B87B02211E20B50038C37C /* UIScreen+Extension.swift in Sources */,
 				FD77752D219E62E100033D58 /* DateTimePickerViewLayout.swift in Sources */,
 				536AEF7425F1ECA800A36206 /* (null) in Sources */,
@@ -1967,12 +1951,9 @@
 				A5B87B04211E22B70038C37C /* DimmingView.swift in Sources */,
 				A5961F9F218A256B00E2A506 /* PopupMenuItem.swift in Sources */,
 				B4E782C321793AB200A7DFCE /* ActivityIndicatorCell.swift in Sources */,
-<<<<<<< HEAD
 				5360995426B8B4990069DE71 /* ListCell.swift in Sources */,
-=======
 				0AE866A726BA05D000E92108 /* Locale+Extensions.swift in Sources */,
 				92079C8F26B66E5100D688DA /* CardNudgeModifiers.swift in Sources */,
->>>>>>> 41557807
 				B4A8BBCD21BF6D6900D5E3ED /* BadgeStringExtractor.swift in Sources */,
 				FD599D0A2134AB15008845EE /* CalendarViewLayout.swift in Sources */,
 				FDD454EE21405B390006E84E /* DotView.swift in Sources */,
