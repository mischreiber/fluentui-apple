--- conflicted
+++ resolved
@@ -18,32 +18,13 @@
 /// View that represents the Indeterminate Progress Bar control.
 /// Use the ProgressView SwiftUI View (https://developer.apple.com/documentation/swiftui/progressview)
 /// provided in the SwiftUI framework to render the default OS indeterminate spinner or a progress bar with a specific progress value.
-<<<<<<< HEAD
 public struct IndeterminateProgressBar: View, TokenizedControlInternal {
-=======
-public struct IndeterminateProgressBar: View {
-    @Environment(\.theme) var theme: FluentUIStyle
-    @Environment(\.windowProvider) var windowProvider: FluentUIWindowProvider?
-    @Environment(\.layoutDirection) var layoutDirection: LayoutDirection
-    @ObservedObject var tokens: MSFIndeterminateProgressBarTokens
-    @ObservedObject var state: MSFIndeterminateProgressBarStateImpl
-    @State var startPoint: UnitPoint = .zero
-    @State var endPoint: UnitPoint = .zero
-    var isRTLLanguage: Bool {
-        return layoutDirection == .rightToLeft
-    }
-
->>>>>>> 71307880
     /// Creates the Indeterminate Progress Bar.
     public init() {
         let state = MSFIndeterminateProgressBarStateImpl()
         self.state = state
-<<<<<<< HEAD
-=======
-        self.tokens = state.tokens
         startPoint = Constants.Coordinates(isRTLLanguage).initialStartPoint
         endPoint = Constants.Coordinates(isRTLLanguage).initialEndPoint
->>>>>>> 71307880
     }
 
     public var body: some View {
@@ -81,9 +62,13 @@
 
     var tokens: IndeterminateProgressBarTokens { state.tokens }
     @Environment(\.fluentTheme) var fluentTheme: FluentTheme
+    @Environment(\.layoutDirection) var layoutDirection: LayoutDirection
     @ObservedObject var state: MSFIndeterminateProgressBarStateImpl
-    @State var startPoint: UnitPoint = Constants.initialStartPoint
-    @State var endPoint: UnitPoint = Constants.initialEndPoint
+    @State var startPoint: UnitPoint = .zero
+    @State var endPoint: UnitPoint = .zero
+    var isRTLLanguage: Bool {
+        return layoutDirection == .rightToLeft
+    }
 
     private func startAnimation() {
         stopAnimation()
@@ -103,20 +88,20 @@
     }
 
     private struct Constants {
-            static let animationDuration: Double = 1.75
+        static let animationDuration: Double = 1.75
 
-            struct Coordinates {
-                var isRTLLanguage: Bool
-                var initialStartPoint: UnitPoint { isRTLLanguage ? UnitPoint(x: 1, y: 0.5) : UnitPoint(x: -1, y: 0.5) }
-                var initialEndPoint: UnitPoint { isRTLLanguage ? UnitPoint(x: 2, y: 0.5) : UnitPoint(x: 0, y: 0.5) }
-                var finalStartPoint: UnitPoint { isRTLLanguage ? UnitPoint(x: -1, y: 0.5) : UnitPoint(x: 1, y: 0.5) }
-                var finalEndPoint: UnitPoint { isRTLLanguage ? UnitPoint(x: 0, y: 0.5) : UnitPoint(x: 2, y: 0.5) }
+        struct Coordinates {
+            var isRTLLanguage: Bool
+            var initialStartPoint: UnitPoint { isRTLLanguage ? UnitPoint(x: 1, y: 0.5) : UnitPoint(x: -1, y: 0.5) }
+            var initialEndPoint: UnitPoint { isRTLLanguage ? UnitPoint(x: 2, y: 0.5) : UnitPoint(x: 0, y: 0.5) }
+            var finalStartPoint: UnitPoint { isRTLLanguage ? UnitPoint(x: -1, y: 0.5) : UnitPoint(x: 1, y: 0.5) }
+            var finalEndPoint: UnitPoint { isRTLLanguage ? UnitPoint(x: 0, y: 0.5) : UnitPoint(x: 2, y: 0.5) }
 
-                init(_ isRTLLanguage: Bool = false) {
-                    self.isRTLLanguage = isRTLLanguage
-                }
+            init(_ isRTLLanguage: Bool = false) {
+                self.isRTLLanguage = isRTLLanguage
             }
         }
+    }
 }
 
 /// Properties available to customize the state of the Indeterminate Progress Bar
