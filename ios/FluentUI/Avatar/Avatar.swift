--- conflicted
+++ resolved
@@ -289,7 +289,6 @@
                                                    cornerRadius: cornerRadius,
                                                    cutoutSize: accessoryBorderSize),
                                        style: FillStyle(eoFill: true))
-<<<<<<< HEAD
                             .overlay(Circle()
                                         .foregroundColor(Color(dynamicColor: tokenSet[.ringGapColor].dynamicColor).opacity(isTransparent ? 0 : 1))
                                         .frame(width: presenceIconOutlineSize, height: presenceIconOutlineSize, alignment: .center)
@@ -300,38 +299,6 @@
                                                     .foregroundColor(presence.color(isOutOfOffice: isOutOfOffice, fluentTheme: fluentTheme)))
                                         .contentShape(Circle())
                                         .frame(width: presenceIconFrameSideRelativeToOuterRing, height: presenceIconFrameSideRelativeToOuterRing,
-=======
-                    })
-                // Creates the activity outer border overlay
-                    .modifyIf(shouldDisplayActivity, { thisView in
-                        thisView
-                            .overlay(RoundedRectangle(cornerRadius: cornerRadius)
-                                .foregroundColor(Color(dynamicColor: accessoryBorderColorToken).opacity(isTransparent ? 0 : 1))
-                                .frame(width: accessoryBorderSize, height: accessoryBorderSize, alignment: .center)
-                                .contentShape(Circle())
-                                .frame(width: accessoryBorderFrameSideRelativeToOuterRing, height: accessoryBorderFrameSideRelativeToOuterRing,
-                                       alignment: .bottomTrailing),
-                                     alignment: .topLeading)
-                    })
-                // Creates the accessory icon overlay
-                    .modifyIf((shouldDisplayActivity || shouldDisplayPresence), { thisView in
-                        thisView
-                            .overlay(RoundedRectangle(cornerRadius: cornerRadius)
-                                .foregroundColor(Color(dynamicColor: accessoryBackgroundColor).opacity(isTransparent ? 0 : 1))
-                                .frame(width: shouldDisplayActivity ? accessoryIconSize : accessoryBorderSize,
-                                       height: shouldDisplayActivity ? accessoryIconSize : accessoryBorderSize,
-                                       alignment: .center)
-                                    .overlay(accessoryImage
-                                        .interpolation(.high)
-                                        .resizable()
-                                        .frame(width: shouldDisplayActivity ? activityImageSize : accessoryIconSize,
-                                               height: shouldDisplayActivity ? activityImageSize : accessoryIconSize,
-                                               alignment: .center)
-                                            .foregroundColor(shouldDisplayActivity ? Color.clear : presence.color(isOutOfOffice: isOutOfOffice)))
-                                        .contentShape(RoundedRectangle(cornerRadius: cornerRadius))
-                                        .frame(width: shouldDisplayActivity ? activityBackgroundFrameSideRelativeToOuterRing : accessoryBorderFrameSideRelativeToOuterRing,
-                                               height: shouldDisplayActivity ? activityBackgroundFrameSideRelativeToOuterRing : accessoryBorderFrameSideRelativeToOuterRing,
->>>>>>> 7eec0d2c
                                                alignment: .bottomTrailing),
                                      alignment: .topLeading)
                             .frame(width: accessoryOverallFrameSide, height: accessoryOverallFrameSide, alignment: .topLeading)
