//
//  Copyright (c) Microsoft Corporation. All rights reserved.
//  Licensed under the MIT License.
//

import UIKit

@objc(MSFAvatarGroupViewStyle)
public enum AvatarGroupViewStyle: Int {
    case stack
    case pile
}

@objc(MSFAvatarGroupView)
open class AvatarGroupView: UIView {
    /// Array of avatars to display in the avatar group view.
    @objc open var avatars: [Avatar] {
        didSet {
            updateAvatars()
        }
    }

    /// The size for avatar views in the avatar group view
    @objc open var avatarSize: AvatarLegacySize {
        didSet {
            updateAvatars()
        }
    }

    /// The avatar group view's style
    @objc open var style: AvatarGroupViewStyle {
        didSet {
            updateAvatars()
        }
    }

    /// Set to true to show avatar borders in the avatar group view.
    @objc open var showBorders: Bool {
        didSet {
            updateAvatars()
        }
    }

    /// Set to true to generate border colors from InitialView ColorSet excluding the Overflow AvatarView
    @objc open var shouldGenerateBorderColor: Bool = false {
        didSet {
            if oldValue != shouldGenerateBorderColor {
                updateAvatars()
            }
        }
    }

    /// Maximum count of avatars that can be displayed in the avatar group view.
    /// If the avatars array contains more avatars than this limit, an overflow UI will be displayed with the overflow count.
    /// The overflow UI is an avatar view with a "+" sign and the overflow count.
    /// The overflow UI is not counted in the maxDisplayedAvatars.
    /// Calculation for the overflow count: max(avatars.count() - maxDisplayedAvatars, 0) + overflowCount.
    @objc open var maxDisplayedAvatars: UInt {
        didSet {
            updateAvatars()
        }
    }

    /// The overflow count will be displayed to represent the number of avatars that couldn't be displayed in the group view.
    /// If the count if avatars in the avatars array is greater than maxDisplayedAvatars, the overflow count will also include the extra avatars from that array.
    /// Calculation for the overflow count: max(avatars.count() - maxDisplayedAvatars, 0) + overflowCount.
    @objc open var overflowCount: UInt {
        didSet {
            updateAvatars()
        }
    }

    @objc public required init(avatars: [Avatar],
                               size: AvatarLegacySize,
                               style: AvatarGroupViewStyle,
                               showBorders: Bool = false,
                               maxDisplayedAvatars: UInt = UInt.max,
                               overflowCount: UInt = 0) {
        self.avatars = avatars
        self.avatarSize = size
        self.showBorders = showBorders
        self.style = style
        self.maxDisplayedAvatars = maxDisplayedAvatars
        self.overflowCount = overflowCount
        super.init(frame: .zero)

        updateAvatars()
    }

    @available(*, unavailable)
    @objc public required override init(frame: CGRect) {
        preconditionFailure("init(frame:) has not been implemented")
    }

    @available(*, unavailable)
    @objc public required init?(coder: NSCoder) {
        preconditionFailure("init(coder:) has not been implemented")
    }

    open override var intrinsicContentSize: CGSize {
        let avatarsCount = CGFloat(avatars.count)
        var width = avatarSize.size.width * avatarsCount

        if avatarsCount > 1 {
            width += (avatarsCount - 1) * avatarSpacing()
        }

        return CGSize(width: width, height: avatarSize.size.height)
    }

    open override func layoutSubviews() {
        super.layoutSubviews()
        updateLayerMask()
    }

    private struct Constants {
        static let avatarStackOverlapRatio: CGFloat = 0.14
    }

    private var avatarViews: [AvatarLegacyView] = []

    private func updateAvatars() {
        removeAllSubviews()

        avatarViews.removeAll()
        var constraints: [NSLayoutConstraint] = []
        var previousAvatarView: AvatarLegacyView?

        for avatar in avatars.prefix(Int(maxDisplayedAvatars)) {
<<<<<<< HEAD
            let avatarView = AvatarLegacyView(avatarSize: avatarSize, withBorder: showBorders, style: .circle)
=======
            let avatarView = AvatarView(avatarSize: avatarSize, withBorder: showBorders, style: .circle)
            avatarView.shouldGenerateBorderColor = shouldGenerateBorderColor
>>>>>>> 672512ce
            avatarView.setup(avatar: avatar)

            constraints.append(contentsOf: insert(avatarView: avatarView, previousAvatarView: previousAvatarView))

            previousAvatarView = avatarView
        }

        var overflowCount = self.overflowCount
        if avatars.count > maxDisplayedAvatars {
            overflowCount += UInt(avatars.count) - maxDisplayedAvatars
        }

        if overflowCount > 0 {
            let avatarView = OverflowAvatarLegacyView(overflowCount: overflowCount, avatarSize: avatarSize, withBorder: showBorders)
            avatarView.translatesAutoresizingMaskIntoConstraints = false

            constraints.append(contentsOf: insert(avatarView: avatarView, previousAvatarView: previousAvatarView))
        }

        if let lastAvatarView = avatarViews.last {
            constraints.append(trailingAnchor.constraint(equalTo: lastAvatarView.trailingAnchor))
        }

        NSLayoutConstraint.activate(constraints)

        accessibilityElements = [avatarViews]

        invalidateIntrinsicContentSize()
        updateLayerMask()
    }

    private func insert(avatarView: AvatarLegacyView, previousAvatarView: AvatarLegacyView?) -> [NSLayoutConstraint] {
        avatarView.translatesAutoresizingMaskIntoConstraints = false
        addSubview(avatarView)
        avatarViews.append(avatarView)

        var constraints: [NSLayoutConstraint] = []

        constraints.append(contentsOf: [
            avatarView.topAnchor.constraint(equalTo: topAnchor),
            avatarView.bottomAnchor.constraint(equalTo: bottomAnchor),
            avatarView.widthAnchor.constraint(equalToConstant: avatarSize.size.width),
            avatarView.heightAnchor.constraint(equalToConstant: avatarSize.size.height)
        ])

        if let previousAvatarView = previousAvatarView {
            constraints.append(previousAvatarView.trailingAnchor.constraint(equalTo: avatarView.leadingAnchor, constant: -avatarSpacing()))
        } else {
            constraints.append(leadingAnchor.constraint(equalTo: avatarView.leadingAnchor))
        }

        return constraints
    }

    private func updateLayerMask() {
        if style != .stack {
            return
        }

        if avatarViews.count <= 1 {
            for avatarView in avatarViews {
                avatarView.layer.mask = nil
            }

            return
        }

        let borderWidth = avatarSize.borderWidth
        let avatarFrame = CGRect(origin: .zero, size: avatarSize.size)

        var nextFrame = avatarFrame
        nextFrame.origin.x += avatarSize.size.width + avatarSpacing() - borderWidth
        nextFrame.origin.y -= borderWidth
        nextFrame.size.width += borderWidth * 2
        nextFrame.size.height += borderWidth * 2

        let path = UIBezierPath(rect: avatarFrame)
        path.append(UIBezierPath(ovalIn: nextFrame))

        var maskedAvatares: ArraySlice<AvatarLegacyView>
        if effectiveUserInterfaceLayoutDirection == .leftToRight {
            maskedAvatares = avatarViews.prefix(avatarViews.count - 1)
        } else {
            maskedAvatares = avatarViews.suffix(avatarViews.count - 1)
        }

        for avatarView in maskedAvatares {
            let maskLayer = CAShapeLayer()
            maskLayer.frame = avatarFrame
            maskLayer.fillRule = .evenOdd
            maskLayer.path = path.cgPath

            avatarView.layer.mask = maskLayer
        }
    }

    private func avatarSpacing() -> CGFloat {
        var spacing: CGFloat = 0
        switch style {
        case .pile:
            spacing = avatarSize.pileSpacing
        case .stack:
            spacing = -avatarSize.size.width * Constants.avatarStackOverlapRatio
        }

        return spacing
    }
}

extension AvatarLegacySize {
    var pileSpacing: CGFloat {
        switch self {
        case .extraSmall, .small:
            return 4
        case .medium, .large, .extraLarge, .extraExtraLarge:
            return 8
        }
    }
}<|MERGE_RESOLUTION|>--- conflicted
+++ resolved
@@ -127,12 +127,8 @@
         var previousAvatarView: AvatarLegacyView?
 
         for avatar in avatars.prefix(Int(maxDisplayedAvatars)) {
-<<<<<<< HEAD
             let avatarView = AvatarLegacyView(avatarSize: avatarSize, withBorder: showBorders, style: .circle)
-=======
-            let avatarView = AvatarView(avatarSize: avatarSize, withBorder: showBorders, style: .circle)
             avatarView.shouldGenerateBorderColor = shouldGenerateBorderColor
->>>>>>> 672512ce
             avatarView.setup(avatar: avatar)
 
             constraints.append(contentsOf: insert(avatarView: avatarView, previousAvatarView: previousAvatarView))
