--- conflicted
+++ resolved
@@ -52,13 +52,7 @@
 
 private extension Colors {
     struct BadgeField {
-<<<<<<< HEAD
         static var background: UIColor = surfacePrimary
-        static var label: UIColor = textSecondary
-        static var placeholder: UIColor = textSecondary
-=======
-        public static var background: UIColor = surfacePrimary
->>>>>>> 4419a00b
     }
 }
 
