--- conflicted
+++ resolved
@@ -15,7 +15,9 @@
 		5303259826B31A6300611D05 /* FluentUIDemoToggle.swift in Sources */ = {isa = PBXBuildFile; fileRef = 5303259726B31A6300611D05 /* FluentUIDemoToggle.swift */; };
 		5306075926A1E73F002D49CF /* AvatarGroupDemoController.swift in Sources */ = {isa = PBXBuildFile; fileRef = 5306075826A1E73F002D49CF /* AvatarGroupDemoController.swift */; };
 		5340827A26C4B112007716E1 /* ButtonDemoController_SwiftUI.swift in Sources */ = {isa = PBXBuildFile; fileRef = 5340827926C4B112007716E1 /* ButtonDemoController_SwiftUI.swift */; };
-		5360997426B8B7BF0069DE71 /* ThemingDemoController.swift in Sources */ = {isa = PBXBuildFile; fileRef = 5360997026B8B7BF0069DE71 /* ThemingDemoController.swift */; };
+		5340828726CF229C007716E1 /* PersonaButtonCarouselDemoController.swift in Sources */ = {isa = PBXBuildFile; fileRef = 5340828626CF229C007716E1 /* PersonaButtonCarouselDemoController.swift */; };
+		5340828826CF22AE007716E1 /* ThemingDemoController.swift in Sources */ = {isa = PBXBuildFile; fileRef = 5360997026B8B7BF0069DE71 /* ThemingDemoController.swift */; };
+		5340828926CF22B6007716E1 /* NotificationViewDemoController.swift in Sources */ = {isa = PBXBuildFile; fileRef = A5B6617523A4227300E801DD /* NotificationViewDemoController.swift */; };
 		5360997526B8B7BF0069DE71 /* ActivityIndicatorDemoController.swift in Sources */ = {isa = PBXBuildFile; fileRef = 5360997126B8B7BF0069DE71 /* ActivityIndicatorDemoController.swift */; };
 		5360997626B8B7BF0069DE71 /* LeftNavDemoController.swift in Sources */ = {isa = PBXBuildFile; fileRef = 5360997226B8B7BF0069DE71 /* LeftNavDemoController.swift */; };
 		5360997726B8B7FB0069DE71 /* HUDDemoController.swift in Sources */ = {isa = PBXBuildFile; fileRef = B4E8F65121CD9579008A1598 /* HUDDemoController.swift */; };
@@ -23,9 +25,8 @@
 		5360997926B8B80E0069DE71 /* DateTimePickerDemoController.swift in Sources */ = {isa = PBXBuildFile; fileRef = FD7254EC21471A3F002F4069 /* DateTimePickerDemoController.swift */; };
 		5360997A26B8B8140069DE71 /* DrawerDemoController.swift in Sources */ = {isa = PBXBuildFile; fileRef = A5DCA75D211E3A92005F4CB7 /* DrawerDemoController.swift */; };
 		5360997B26B8B81C0069DE71 /* NavigationControllerDemoController.swift in Sources */ = {isa = PBXBuildFile; fileRef = FD41C8F322E28EEB0086F899 /* NavigationControllerDemoController.swift */; };
-		5360997C26B8B8210069DE71 /* NotificationViewDemoController.swift in Sources */ = {isa = PBXBuildFile; fileRef = A5B6617523A4227300E801DD /* NotificationViewDemoController.swift */; };
 		5360997D26B8B8260069DE71 /* ObjectiveCDemoController.m in Sources */ = {isa = PBXBuildFile; fileRef = FDDD73FB22C6D86B00A9D995 /* ObjectiveCDemoController.m */; };
-		5360997E26B8B82C0069DE71 /* PassThroughDrawerDemoController.swift in Sources */ = {isa = PBXBuildFile; fileRef = D0F59E3224F4E3A700358DC2 /* PassThroughDrawerDemoController.swift */; };
+		5360997E26B8B82C0069DE71 /* (null) in Sources */ = {isa = PBXBuildFile; };
 		5360997F26B8B8330069DE71 /* PopupMenuDemoController.swift in Sources */ = {isa = PBXBuildFile; fileRef = A5961FA8218A61BB00E2A506 /* PopupMenuDemoController.swift */; };
 		5360998026B8B83B0069DE71 /* TabBarViewDemoController.swift in Sources */ = {isa = PBXBuildFile; fileRef = 11047D2522932DB1001F0F59 /* TabBarViewDemoController.swift */; };
 		5360998126B8B8420069DE71 /* TableViewCellFileAccessoryViewDemoController.swift in Sources */ = {isa = PBXBuildFile; fileRef = 7DC2FB2A24C0F4FD00367A55 /* TableViewCellFileAccessoryViewDemoController.swift */; };
@@ -40,12 +41,8 @@
 		8F0B8116267021A700463726 /* AppCenterCrashes in Frameworks */ = {isa = PBXBuildFile; productRef = 8F0B8115267021A700463726 /* AppCenterCrashes */; };
 		92ABB39026BC66FE00BA179A /* ButtonLegacyDemoController.swift in Sources */ = {isa = PBXBuildFile; fileRef = 92ABB38F26BC66FE00BA179A /* ButtonLegacyDemoController.swift */; };
 		92D5598426A1523400328FD3 /* CardNudgeDemoController.swift in Sources */ = {isa = PBXBuildFile; fileRef = 92D5598326A1523400328FD3 /* CardNudgeDemoController.swift */; };
-<<<<<<< HEAD
-		92E4784C2661AED800BAA058 /* PersonaButtonCarouselDemoController.swift in Sources */ = {isa = PBXBuildFile; fileRef = 92E4784B2661AED800BAA058 /* PersonaButtonCarouselDemoController.swift */; };
-=======
 		92E977B726C7144F008E10A8 /* UIResponder+Extensions.swift in Sources */ = {isa = PBXBuildFile; fileRef = 92E977B526C713F3008E10A8 /* UIResponder+Extensions.swift */; };
 		92E977B826C7144F008E10A8 /* DemoControllerScrollView.swift in Sources */ = {isa = PBXBuildFile; fileRef = 92E977B426C713F3008E10A8 /* DemoControllerScrollView.swift */; };
->>>>>>> 4419a00b
 		A589F856211BA71000471C23 /* LabelDemoController.swift in Sources */ = {isa = PBXBuildFile; fileRef = A589F855211BA71000471C23 /* LabelDemoController.swift */; };
 		A591A3F420F429EB001ED23B /* Demos.swift in Sources */ = {isa = PBXBuildFile; fileRef = A591A3F320F429EB001ED23B /* Demos.swift */; };
 		A5CEC21020E436F10016922A /* AppDelegate.swift in Sources */ = {isa = PBXBuildFile; fileRef = A5CEC20F20E436F10016922A /* AppDelegate.swift */; };
@@ -101,6 +98,7 @@
 		5303259726B31A6300611D05 /* FluentUIDemoToggle.swift */ = {isa = PBXFileReference; fileEncoding = 4; lastKnownFileType = sourcecode.swift; path = FluentUIDemoToggle.swift; sourceTree = "<group>"; };
 		5306075826A1E73F002D49CF /* AvatarGroupDemoController.swift */ = {isa = PBXFileReference; fileEncoding = 4; lastKnownFileType = sourcecode.swift; path = AvatarGroupDemoController.swift; sourceTree = "<group>"; };
 		5340827926C4B112007716E1 /* ButtonDemoController_SwiftUI.swift */ = {isa = PBXFileReference; lastKnownFileType = sourcecode.swift; path = ButtonDemoController_SwiftUI.swift; sourceTree = "<group>"; };
+		5340828626CF229C007716E1 /* PersonaButtonCarouselDemoController.swift */ = {isa = PBXFileReference; fileEncoding = 4; lastKnownFileType = sourcecode.swift; path = PersonaButtonCarouselDemoController.swift; sourceTree = "<group>"; };
 		5360997026B8B7BF0069DE71 /* ThemingDemoController.swift */ = {isa = PBXFileReference; fileEncoding = 4; lastKnownFileType = sourcecode.swift; path = ThemingDemoController.swift; sourceTree = "<group>"; };
 		5360997126B8B7BF0069DE71 /* ActivityIndicatorDemoController.swift */ = {isa = PBXFileReference; fileEncoding = 4; lastKnownFileType = sourcecode.swift; path = ActivityIndicatorDemoController.swift; sourceTree = "<group>"; };
 		5360997226B8B7BF0069DE71 /* LeftNavDemoController.swift */ = {isa = PBXFileReference; fileEncoding = 4; lastKnownFileType = sourcecode.swift; path = LeftNavDemoController.swift; sourceTree = "<group>"; };
@@ -112,12 +110,8 @@
 		80B1F7002628D8BB004DFEE5 /* BottomSheetDemoController.swift */ = {isa = PBXFileReference; lastKnownFileType = sourcecode.swift; path = BottomSheetDemoController.swift; sourceTree = "<group>"; };
 		92ABB38F26BC66FE00BA179A /* ButtonLegacyDemoController.swift */ = {isa = PBXFileReference; fileEncoding = 4; lastKnownFileType = sourcecode.swift; path = ButtonLegacyDemoController.swift; sourceTree = "<group>"; };
 		92D5598326A1523400328FD3 /* CardNudgeDemoController.swift */ = {isa = PBXFileReference; lastKnownFileType = sourcecode.swift; path = CardNudgeDemoController.swift; sourceTree = "<group>"; };
-<<<<<<< HEAD
-		92E4784B2661AED800BAA058 /* PersonaButtonCarouselDemoController.swift */ = {isa = PBXFileReference; lastKnownFileType = sourcecode.swift; path = PersonaButtonCarouselDemoController.swift; sourceTree = "<group>"; };
-=======
 		92E977B426C713F3008E10A8 /* DemoControllerScrollView.swift */ = {isa = PBXFileReference; lastKnownFileType = sourcecode.swift; path = DemoControllerScrollView.swift; sourceTree = "<group>"; };
 		92E977B526C713F3008E10A8 /* UIResponder+Extensions.swift */ = {isa = PBXFileReference; lastKnownFileType = sourcecode.swift; path = "UIResponder+Extensions.swift"; sourceTree = "<group>"; };
->>>>>>> 4419a00b
 		A589F855211BA71000471C23 /* LabelDemoController.swift */ = {isa = PBXFileReference; lastKnownFileType = sourcecode.swift; path = LabelDemoController.swift; sourceTree = "<group>"; };
 		A591A3F320F429EB001ED23B /* Demos.swift */ = {isa = PBXFileReference; lastKnownFileType = sourcecode.swift; path = Demos.swift; sourceTree = "<group>"; };
 		A5961FA8218A61BB00E2A506 /* PopupMenuDemoController.swift */ = {isa = PBXFileReference; lastKnownFileType = sourcecode.swift; path = PopupMenuDemoController.swift; sourceTree = "<group>"; };
@@ -303,6 +297,7 @@
 		A5CEC23220E452B80016922A /* Demos */ = {
 			isa = PBXGroup;
 			children = (
+				5340828626CF229C007716E1 /* PersonaButtonCarouselDemoController.swift */,
 				5360997126B8B7BF0069DE71 /* ActivityIndicatorDemoController.swift */,
 				B4D852D822580661004B1B29 /* ActivityIndicatorViewDemoController.swift */,
 				5373D55E2694C3070032A3B4 /* AvatarDemoController.swift */,
@@ -333,7 +328,6 @@
 				FDDD73FB22C6D86B00A9D995 /* ObjectiveCDemoController.m */,
 				B441478E228E02540040E88E /* OtherCellsDemoController.swift */,
 				B4575C5022FB8B6900EBD0EB /* PeoplePickerDemoController.swift */,
-				92E4784B2661AED800BAA058 /* PersonaButtonCarouselDemoController.swift */,
 				B4EF53C4215C45C400573E8F /* PersonaListViewDemoController.swift */,
 				497DC2DD24185896008D86F8 /* PillButtonBarDemoController.swift */,
 				A5961FA8218A61BB00E2A506 /* PopupMenuDemoController.swift */,
@@ -484,15 +478,12 @@
 			isa = PBXSourcesBuildPhase;
 			buildActionMask = 2147483647;
 			files = (
+				5340828926CF22B6007716E1 /* NotificationViewDemoController.swift in Sources */,
 				B441478F228E02540040E88E /* OtherCellsDemoController.swift in Sources */,
 				5303259326B3198A00611D05 /* AvatarDemoController_SwiftUI.swift in Sources */,
 				5360997B26B8B81C0069DE71 /* NavigationControllerDemoController.swift in Sources */,
 				92D5598426A1523400328FD3 /* CardNudgeDemoController.swift in Sources */,
 				5303259826B31A6300611D05 /* FluentUIDemoToggle.swift in Sources */,
-<<<<<<< HEAD
-				5360997C26B8B8210069DE71 /* NotificationViewDemoController.swift in Sources */,
-=======
->>>>>>> 4419a00b
 				A5DCA760211E3B4C005F4CB7 /* DemoController.swift in Sources */,
 				5373D55F2694C3070032A3B4 /* AvatarDemoController.swift in Sources */,
 				7D0931C124AAA3D30072458A /* SideTabBarDemoController.swift in Sources */,
@@ -505,28 +496,24 @@
 				5360997526B8B7BF0069DE71 /* ActivityIndicatorDemoController.swift in Sources */,
 				5306075926A1E73F002D49CF /* AvatarGroupDemoController.swift in Sources */,
 				497DC2DE24185896008D86F8 /* PillButtonBarDemoController.swift in Sources */,
+				5340828826CF22AE007716E1 /* ThemingDemoController.swift in Sources */,
 				5360997A26B8B8140069DE71 /* DrawerDemoController.swift in Sources */,
 				5360997F26B8B8330069DE71 /* PopupMenuDemoController.swift in Sources */,
 				5340827A26C4B112007716E1 /* ButtonDemoController_SwiftUI.swift in Sources */,
 				B4EF53C5215C45C400573E8F /* PersonaListViewDemoController.swift in Sources */,
 				B4414792228F6F740040E88E /* TableViewCellSampleData.swift in Sources */,
 				E6842974247B672000A29C40 /* SceneDelegate.swift in Sources */,
-<<<<<<< HEAD
-				5360997426B8B7BF0069DE71 /* ThemingDemoController.swift in Sources */,
-=======
 				92E977B826C7144F008E10A8 /* DemoControllerScrollView.swift in Sources */,
 				92E977B726C7144F008E10A8 /* UIResponder+Extensions.swift in Sources */,
-				B4E8F65221CD9579008A1598 /* HUDDemoController.swift in Sources */,
->>>>>>> 4419a00b
 				22EABB182509A80B00C4BE72 /* IndeterminateProgressBarDemoController.swift in Sources */,
-				5360997E26B8B82C0069DE71 /* PassThroughDrawerDemoController.swift in Sources */,
+				5360997E26B8B82C0069DE71 /* (null) in Sources */,
 				B4EF66542295F1A8007FEAB0 /* TableViewHeaderFooterViewDemoController.swift in Sources */,
 				2F0A96FC25CA047100EF9736 /* SearchBarDemoController.swift in Sources */,
 				CCC18C2F2501C75F00BE830E /* CardViewDemoController.swift in Sources */,
 				5360997626B8B7BF0069DE71 /* LeftNavDemoController.swift in Sources */,
+				5340828726CF229C007716E1 /* PersonaButtonCarouselDemoController.swift in Sources */,
 				B4575C5122FB8B6900EBD0EB /* PeoplePickerDemoController.swift in Sources */,
 				A5CEC21220E436F10016922A /* DemoListViewController.swift in Sources */,
-				92E4784C2661AED800BAA058 /* PersonaButtonCarouselDemoController.swift in Sources */,
 				B498141621E42C140077B48D /* TableViewCellDemoController.swift in Sources */,
 				FDCF7C8321BF35680058E9E6 /* SegmentedControlDemoController.swift in Sources */,
 				EC8EA6B02580D82A00F191CE /* ListDemoController.swift in Sources */,
