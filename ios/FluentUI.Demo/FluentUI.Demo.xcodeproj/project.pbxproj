// !$*UTF8*$!
{
	archiveVersion = 1;
	classes = {
	};
	objectVersion = 52;
	objects = {

/* Begin PBXBuildFile section */
		114CF8B82423E10900D064AA /* ColorDemoController.swift in Sources */ = {isa = PBXBuildFile; fileRef = 114CF8B72423E10900D064AA /* ColorDemoController.swift */; };
		2F0A96FC25CA047100EF9736 /* SearchBarDemoController.swift in Sources */ = {isa = PBXBuildFile; fileRef = 2F0A96FB25CA047100EF9736 /* SearchBarDemoController.swift */; };
		497DC2DE24185896008D86F8 /* PillButtonBarDemoController.swift in Sources */ = {isa = PBXBuildFile; fileRef = 497DC2DD24185896008D86F8 /* PillButtonBarDemoController.swift */; };
		5303259326B3198A00611D05 /* AvatarDemoController_SwiftUI.swift in Sources */ = {isa = PBXBuildFile; fileRef = 5303259226B3198A00611D05 /* AvatarDemoController_SwiftUI.swift */; };
		5303259826B31A6300611D05 /* FluentUIDemoToggle.swift in Sources */ = {isa = PBXBuildFile; fileRef = 5303259726B31A6300611D05 /* FluentUIDemoToggle.swift */; };
		5306075926A1E73F002D49CF /* AvatarGroupDemoController.swift in Sources */ = {isa = PBXBuildFile; fileRef = 5306075826A1E73F002D49CF /* AvatarGroupDemoController.swift */; };
<<<<<<< HEAD
		53097D3327028A7B00A6E4DC /* LeftNavDemoController.swift in Sources */ = {isa = PBXBuildFile; fileRef = 53097D2D27028A7B00A6E4DC /* LeftNavDemoController.swift */; };
		53097D3527028A7B00A6E4DC /* ButtonLegacyDemoController.swift in Sources */ = {isa = PBXBuildFile; fileRef = 53097D2F27028A7B00A6E4DC /* ButtonLegacyDemoController.swift */; };
		53097D3627028A7B00A6E4DC /* ThemingDemoController.swift in Sources */ = {isa = PBXBuildFile; fileRef = 53097D3027028A7B00A6E4DC /* ThemingDemoController.swift */; };
		53097D3727028A7B00A6E4DC /* ButtonDemoController_SwiftUI.swift in Sources */ = {isa = PBXBuildFile; fileRef = 53097D3127028A7B00A6E4DC /* ButtonDemoController_SwiftUI.swift */; };
		53097D3827028AA400A6E4DC /* ListDemoController.swift in Sources */ = {isa = PBXBuildFile; fileRef = EC8EA6AF2580D82A00F191CE /* ListDemoController.swift */; };
		53097D3A27028AC900A6E4DC /* DateTimePickerDemoController.swift in Sources */ = {isa = PBXBuildFile; fileRef = FD7254EC21471A3F002F4069 /* DateTimePickerDemoController.swift */; };
		53097D3B27028ACC00A6E4DC /* DrawerDemoController.swift in Sources */ = {isa = PBXBuildFile; fileRef = A5DCA75D211E3A92005F4CB7 /* DrawerDemoController.swift */; };
		53097D3C27028AD000A6E4DC /* HUDDemoController.swift in Sources */ = {isa = PBXBuildFile; fileRef = B4E8F65121CD9579008A1598 /* HUDDemoController.swift */; };
		53097D3D27028AD800A6E4DC /* NavigationControllerDemoController.swift in Sources */ = {isa = PBXBuildFile; fileRef = FD41C8F322E28EEB0086F899 /* NavigationControllerDemoController.swift */; };
		53097D3E27028ADC00A6E4DC /* NotificationViewDemoController.swift in Sources */ = {isa = PBXBuildFile; fileRef = A5B6617523A4227300E801DD /* NotificationViewDemoController.swift */; };
		53097D3F27028AE100A6E4DC /* ObjectiveCDemoController.m in Sources */ = {isa = PBXBuildFile; fileRef = FDDD73FB22C6D86B00A9D995 /* ObjectiveCDemoController.m */; };
		53097D4027028AE500A6E4DC /* PersonaButtonCarouselDemoController.swift in Sources */ = {isa = PBXBuildFile; fileRef = 92E4784B2661AED800BAA058 /* PersonaButtonCarouselDemoController.swift */; };
		53097D4127028AEA00A6E4DC /* PopupMenuDemoController.swift in Sources */ = {isa = PBXBuildFile; fileRef = A5961FA8218A61BB00E2A506 /* PopupMenuDemoController.swift */; };
		53097D4227028AF000A6E4DC /* TabBarViewDemoController.swift in Sources */ = {isa = PBXBuildFile; fileRef = 11047D2522932DB1001F0F59 /* TabBarViewDemoController.swift */; };
		53097D4327028AF400A6E4DC /* TableViewCellFileAccessoryViewDemoController.swift in Sources */ = {isa = PBXBuildFile; fileRef = 7DC2FB2A24C0F4FD00367A55 /* TableViewCellFileAccessoryViewDemoController.swift */; };
		53097D4427028AFA00A6E4DC /* TooltipDemoController.swift in Sources */ = {isa = PBXBuildFile; fileRef = FD7DF06121FB941400857267 /* TooltipDemoController.swift */; };
=======
>>>>>>> e8350070
		5328D97A26FBA3EA00F3723B /* IndeterminateProgressBarDemoController_SwiftUI.swift in Sources */ = {isa = PBXBuildFile; fileRef = 5328D97826FBA3E900F3723B /* IndeterminateProgressBarDemoController_SwiftUI.swift */; };
		5328D97B26FBA3EA00F3723B /* IndeterminateProgressBarDemoController.swift in Sources */ = {isa = PBXBuildFile; fileRef = 5328D97926FBA3E900F3723B /* IndeterminateProgressBarDemoController.swift */; };
		532FE3DB26EA6D8D007539C0 /* ActivityIndicatorDemoController.swift in Sources */ = {isa = PBXBuildFile; fileRef = 532FE3D926EA6D8D007539C0 /* ActivityIndicatorDemoController.swift */; };
		532FE3DC26EA6D8D007539C0 /* ActivityIndicatorDemoController_SwiftUI.swift in Sources */ = {isa = PBXBuildFile; fileRef = 532FE3DA26EA6D8D007539C0 /* ActivityIndicatorDemoController_SwiftUI.swift */; };
		5373D55F2694C3070032A3B4 /* AvatarDemoController.swift in Sources */ = {isa = PBXBuildFile; fileRef = 5373D55E2694C3070032A3B4 /* AvatarDemoController.swift */; };
		7D0931C124AAA3D30072458A /* SideTabBarDemoController.swift in Sources */ = {isa = PBXBuildFile; fileRef = 7D0931C024AAA3D30072458A /* SideTabBarDemoController.swift */; };
		80AECC0C2630F1BB005AF2F3 /* BottomCommandingDemoController.swift in Sources */ = {isa = PBXBuildFile; fileRef = 80AECC0B2630F1BB005AF2F3 /* BottomCommandingDemoController.swift */; };
		80B1F7012628D8BB004DFEE5 /* BottomSheetDemoController.swift in Sources */ = {isa = PBXBuildFile; fileRef = 80B1F7002628D8BB004DFEE5 /* BottomSheetDemoController.swift */; };
		8F0B81122670200300463726 /* AppCenterDistribute in Frameworks */ = {isa = PBXBuildFile; productRef = 8F0B81112670200300463726 /* AppCenterDistribute */; };
		8F0B8114267021A700463726 /* AppCenterAnalytics in Frameworks */ = {isa = PBXBuildFile; productRef = 8F0B8113267021A700463726 /* AppCenterAnalytics */; };
		8F0B8116267021A700463726 /* AppCenterCrashes in Frameworks */ = {isa = PBXBuildFile; productRef = 8F0B8115267021A700463726 /* AppCenterCrashes */; };
		923DF2DB271158C900637646 /* libFluentUI.a in Frameworks */ = {isa = PBXBuildFile; fileRef = 923DF2DA271158C900637646 /* libFluentUI.a */; };
		923DF2DF27115B4700637646 /* FluentUIResources-ios.bundle in Resources */ = {isa = PBXBuildFile; fileRef = 923DF2DC271158CD00637646 /* FluentUIResources-ios.bundle */; };
		923DF2E327115DF900637646 /* ObjectiveCDemoController.m in Sources */ = {isa = PBXBuildFile; fileRef = FDDD73FB22C6D86B00A9D995 /* ObjectiveCDemoController.m */; };
		92561E732718AD090072ED00 /* DemoTableViewController.swift in Sources */ = {isa = PBXBuildFile; fileRef = 92561E722718AD090072ED00 /* DemoTableViewController.swift */; };
		92D5598426A1523400328FD3 /* CardNudgeDemoController.swift in Sources */ = {isa = PBXBuildFile; fileRef = 92D5598326A1523400328FD3 /* CardNudgeDemoController.swift */; };
		92E977B726C7144F008E10A8 /* UIResponder+Extensions.swift in Sources */ = {isa = PBXBuildFile; fileRef = 92E977B526C713F3008E10A8 /* UIResponder+Extensions.swift */; };
		92E977B826C7144F008E10A8 /* DemoControllerScrollView.swift in Sources */ = {isa = PBXBuildFile; fileRef = 92E977B426C713F3008E10A8 /* DemoControllerScrollView.swift */; };
		A589F856211BA71000471C23 /* LabelDemoController.swift in Sources */ = {isa = PBXBuildFile; fileRef = A589F855211BA71000471C23 /* LabelDemoController.swift */; };
		A591A3F420F429EB001ED23B /* Demos.swift in Sources */ = {isa = PBXBuildFile; fileRef = A591A3F320F429EB001ED23B /* Demos.swift */; };
		A5CEC21020E436F10016922A /* AppDelegate.swift in Sources */ = {isa = PBXBuildFile; fileRef = A5CEC20F20E436F10016922A /* AppDelegate.swift */; };
		A5CEC21220E436F10016922A /* DemoListViewController.swift in Sources */ = {isa = PBXBuildFile; fileRef = A5CEC21120E436F10016922A /* DemoListViewController.swift */; };
		A5CEC21920E436F20016922A /* Assets.xcassets in Resources */ = {isa = PBXBuildFile; fileRef = A5CEC21820E436F20016922A /* Assets.xcassets */; };
		A5CEC21C20E436F20016922A /* LaunchScreen.storyboard in Resources */ = {isa = PBXBuildFile; fileRef = A5CEC21A20E436F20016922A /* LaunchScreen.storyboard */; };
<<<<<<< HEAD
		A5CEC22C20E450340016922A /* FluentUI.framework in Frameworks */ = {isa = PBXBuildFile; fileRef = A5CEC22A20E44FBF0016922A /* FluentUI.framework */; };
		A5CEC22D20E450340016922A /* FluentUI.framework in Embed Frameworks */ = {isa = PBXBuildFile; fileRef = A5CEC22A20E44FBF0016922A /* FluentUI.framework */; settings = {ATTRIBUTES = (CodeSignOnCopy, RemoveHeadersOnCopy, ); }; };
=======
		A5DCA75E211E3A92005F4CB7 /* DrawerDemoController.swift in Sources */ = {isa = PBXBuildFile; fileRef = A5DCA75D211E3A92005F4CB7 /* DrawerDemoController.swift */; };
>>>>>>> e8350070
		A5DCA760211E3B4C005F4CB7 /* DemoController.swift in Sources */ = {isa = PBXBuildFile; fileRef = A5DCA75F211E3B4C005F4CB7 /* DemoController.swift */; };
		B441478F228E02540040E88E /* OtherCellsDemoController.swift in Sources */ = {isa = PBXBuildFile; fileRef = B441478E228E02540040E88E /* OtherCellsDemoController.swift */; };
		B4414792228F6F740040E88E /* TableViewCellSampleData.swift in Sources */ = {isa = PBXBuildFile; fileRef = B4414791228F6F740040E88E /* TableViewCellSampleData.swift */; };
		B4414794228F6FDF0040E88E /* OtherCellsSampleData.swift in Sources */ = {isa = PBXBuildFile; fileRef = B4414793228F6FDF0040E88E /* OtherCellsSampleData.swift */; };
		B444D6B82183BA4B0002B4D4 /* BadgeViewDemoController.swift in Sources */ = {isa = PBXBuildFile; fileRef = B444D6B72183BA4B0002B4D4 /* BadgeViewDemoController.swift */; };
		B4575C5122FB8B6900EBD0EB /* PeoplePickerDemoController.swift in Sources */ = {isa = PBXBuildFile; fileRef = B4575C5022FB8B6900EBD0EB /* PeoplePickerDemoController.swift */; };
		B45EB79221A4D047008646A2 /* BadgeFieldDemoController.swift in Sources */ = {isa = PBXBuildFile; fileRef = B45EB79121A4D047008646A2 /* BadgeFieldDemoController.swift */; };
		B498141621E42C140077B48D /* TableViewCellDemoController.swift in Sources */ = {isa = PBXBuildFile; fileRef = B498141521E42C140077B48D /* TableViewCellDemoController.swift */; };
		B4C39552227A4AC800539EC2 /* TableViewSampleData.swift in Sources */ = {isa = PBXBuildFile; fileRef = B4C39551227A4AC800539EC2 /* TableViewSampleData.swift */; };
		B4D852DB225C010A004B1B29 /* ButtonDemoController.swift in Sources */ = {isa = PBXBuildFile; fileRef = B4D852DA225C010A004B1B29 /* ButtonDemoController.swift */; };
		B4EF53C5215C45C400573E8F /* PersonaListViewDemoController.swift in Sources */ = {isa = PBXBuildFile; fileRef = B4EF53C4215C45C400573E8F /* PersonaListViewDemoController.swift */; };
		B4EF66542295F1A8007FEAB0 /* TableViewHeaderFooterViewDemoController.swift in Sources */ = {isa = PBXBuildFile; fileRef = B4EF66532295F1A8007FEAB0 /* TableViewHeaderFooterViewDemoController.swift */; };
		B4EF66562295F729007FEAB0 /* TableViewHeaderFooterSampleData.swift in Sources */ = {isa = PBXBuildFile; fileRef = B4EF66552295F729007FEAB0 /* TableViewHeaderFooterSampleData.swift */; };
		C038992E2359307D00265026 /* TableViewCellShimmerDemoController.swift in Sources */ = {isa = PBXBuildFile; fileRef = C038992D2359307D00265026 /* TableViewCellShimmerDemoController.swift */; };
		C0938E4A235F733100256251 /* ShimmerLinesViewDemoController.swift in Sources */ = {isa = PBXBuildFile; fileRef = C0938E49235F733100256251 /* ShimmerLinesViewDemoController.swift */; };
		CCC18C2F2501C75F00BE830E /* CardViewDemoController.swift in Sources */ = {isa = PBXBuildFile; fileRef = CCC18C2E2501C75F00BE830E /* CardViewDemoController.swift */; };
		E6842974247B672000A29C40 /* SceneDelegate.swift in Sources */ = {isa = PBXBuildFile; fileRef = E6842973247B672000A29C40 /* SceneDelegate.swift */; };
		E6842996247C350700A29C40 /* DemoColorThemes.swift in Sources */ = {isa = PBXBuildFile; fileRef = E6842995247C350700A29C40 /* DemoColorThemes.swift */; };
		FC414E3725888BC300069E73 /* CommandBarDemoController.swift in Sources */ = {isa = PBXBuildFile; fileRef = FC414E3625888BC300069E73 /* CommandBarDemoController.swift */; };
		FDCF7C8321BF35680058E9E6 /* SegmentedControlDemoController.swift in Sources */ = {isa = PBXBuildFile; fileRef = FDCF7C8221BF35680058E9E6 /* SegmentedControlDemoController.swift */; };
/* End PBXBuildFile section */

/* Begin PBXFileReference section */
		11047D2522932DB1001F0F59 /* TabBarViewDemoController.swift */ = {isa = PBXFileReference; lastKnownFileType = sourcecode.swift; path = TabBarViewDemoController.swift; sourceTree = "<group>"; };
		114CF8B72423E10900D064AA /* ColorDemoController.swift */ = {isa = PBXFileReference; lastKnownFileType = sourcecode.swift; path = ColorDemoController.swift; sourceTree = "<group>"; };
		2F0A96FB25CA047100EF9736 /* SearchBarDemoController.swift */ = {isa = PBXFileReference; fileEncoding = 4; lastKnownFileType = sourcecode.swift; path = SearchBarDemoController.swift; sourceTree = "<group>"; };
		497DC2DD24185896008D86F8 /* PillButtonBarDemoController.swift */ = {isa = PBXFileReference; fileEncoding = 4; lastKnownFileType = sourcecode.swift; path = PillButtonBarDemoController.swift; sourceTree = "<group>"; };
		5303259226B3198A00611D05 /* AvatarDemoController_SwiftUI.swift */ = {isa = PBXFileReference; fileEncoding = 4; lastKnownFileType = sourcecode.swift; path = AvatarDemoController_SwiftUI.swift; sourceTree = "<group>"; };
		5303259726B31A6300611D05 /* FluentUIDemoToggle.swift */ = {isa = PBXFileReference; fileEncoding = 4; lastKnownFileType = sourcecode.swift; path = FluentUIDemoToggle.swift; sourceTree = "<group>"; };
		5306075826A1E73F002D49CF /* AvatarGroupDemoController.swift */ = {isa = PBXFileReference; fileEncoding = 4; lastKnownFileType = sourcecode.swift; path = AvatarGroupDemoController.swift; sourceTree = "<group>"; };
<<<<<<< HEAD
		53097D2D27028A7B00A6E4DC /* LeftNavDemoController.swift */ = {isa = PBXFileReference; fileEncoding = 4; lastKnownFileType = sourcecode.swift; path = LeftNavDemoController.swift; sourceTree = "<group>"; };
		53097D2F27028A7B00A6E4DC /* ButtonLegacyDemoController.swift */ = {isa = PBXFileReference; fileEncoding = 4; lastKnownFileType = sourcecode.swift; path = ButtonLegacyDemoController.swift; sourceTree = "<group>"; };
		53097D3027028A7B00A6E4DC /* ThemingDemoController.swift */ = {isa = PBXFileReference; fileEncoding = 4; lastKnownFileType = sourcecode.swift; path = ThemingDemoController.swift; sourceTree = "<group>"; };
		53097D3127028A7B00A6E4DC /* ButtonDemoController_SwiftUI.swift */ = {isa = PBXFileReference; fileEncoding = 4; lastKnownFileType = sourcecode.swift; path = ButtonDemoController_SwiftUI.swift; sourceTree = "<group>"; };
=======
>>>>>>> e8350070
		5328D97826FBA3E900F3723B /* IndeterminateProgressBarDemoController_SwiftUI.swift */ = {isa = PBXFileReference; fileEncoding = 4; lastKnownFileType = sourcecode.swift; path = IndeterminateProgressBarDemoController_SwiftUI.swift; sourceTree = "<group>"; };
		5328D97926FBA3E900F3723B /* IndeterminateProgressBarDemoController.swift */ = {isa = PBXFileReference; fileEncoding = 4; lastKnownFileType = sourcecode.swift; path = IndeterminateProgressBarDemoController.swift; sourceTree = "<group>"; };
		532FE3D926EA6D8D007539C0 /* ActivityIndicatorDemoController.swift */ = {isa = PBXFileReference; fileEncoding = 4; lastKnownFileType = sourcecode.swift; path = ActivityIndicatorDemoController.swift; sourceTree = "<group>"; };
		532FE3DA26EA6D8D007539C0 /* ActivityIndicatorDemoController_SwiftUI.swift */ = {isa = PBXFileReference; fileEncoding = 4; lastKnownFileType = sourcecode.swift; path = ActivityIndicatorDemoController_SwiftUI.swift; sourceTree = "<group>"; };
		5373D55E2694C3070032A3B4 /* AvatarDemoController.swift */ = {isa = PBXFileReference; fileEncoding = 4; lastKnownFileType = sourcecode.swift; path = AvatarDemoController.swift; sourceTree = "<group>"; };
		5373F95426F28D3A007F1410 /* IndeterminateProgressBarDemoController_SwiftUI.swift */ = {isa = PBXFileReference; fileEncoding = 4; lastKnownFileType = sourcecode.swift; path = IndeterminateProgressBarDemoController_SwiftUI.swift; sourceTree = "<group>"; };
		5373F95626F28D9B007F1410 /* IndeterminateProgressBarDemoController.swift */ = {isa = PBXFileReference; fileEncoding = 4; lastKnownFileType = sourcecode.swift; path = IndeterminateProgressBarDemoController.swift; sourceTree = "<group>"; };
		7D0931C024AAA3D30072458A /* SideTabBarDemoController.swift */ = {isa = PBXFileReference; fileEncoding = 4; lastKnownFileType = sourcecode.swift; path = SideTabBarDemoController.swift; sourceTree = "<group>"; };
		7DC2FB2A24C0F4FD00367A55 /* TableViewCellFileAccessoryViewDemoController.swift */ = {isa = PBXFileReference; fileEncoding = 4; lastKnownFileType = sourcecode.swift; path = TableViewCellFileAccessoryViewDemoController.swift; sourceTree = "<group>"; };
		80AECC0B2630F1BB005AF2F3 /* BottomCommandingDemoController.swift */ = {isa = PBXFileReference; lastKnownFileType = sourcecode.swift; path = BottomCommandingDemoController.swift; sourceTree = "<group>"; };
		80B1F7002628D8BB004DFEE5 /* BottomSheetDemoController.swift */ = {isa = PBXFileReference; lastKnownFileType = sourcecode.swift; path = BottomSheetDemoController.swift; sourceTree = "<group>"; };
		923DF2DA271158C900637646 /* libFluentUI.a */ = {isa = PBXFileReference; explicitFileType = archive.ar; path = libFluentUI.a; sourceTree = BUILT_PRODUCTS_DIR; };
		923DF2DC271158CD00637646 /* FluentUIResources-ios.bundle */ = {isa = PBXFileReference; explicitFileType = wrapper.cfbundle; path = "FluentUIResources-ios.bundle"; sourceTree = BUILT_PRODUCTS_DIR; };
		92561E722718AD090072ED00 /* DemoTableViewController.swift */ = {isa = PBXFileReference; lastKnownFileType = sourcecode.swift; path = DemoTableViewController.swift; sourceTree = "<group>"; };
		92D5598326A1523400328FD3 /* CardNudgeDemoController.swift */ = {isa = PBXFileReference; lastKnownFileType = sourcecode.swift; path = CardNudgeDemoController.swift; sourceTree = "<group>"; };
		92E4784B2661AED800BAA058 /* PersonaButtonCarouselDemoController.swift */ = {isa = PBXFileReference; lastKnownFileType = sourcecode.swift; path = PersonaButtonCarouselDemoController.swift; sourceTree = "<group>"; };
		92E977B426C713F3008E10A8 /* DemoControllerScrollView.swift */ = {isa = PBXFileReference; lastKnownFileType = sourcecode.swift; path = DemoControllerScrollView.swift; sourceTree = "<group>"; };
		92E977B526C713F3008E10A8 /* UIResponder+Extensions.swift */ = {isa = PBXFileReference; lastKnownFileType = sourcecode.swift; path = "UIResponder+Extensions.swift"; sourceTree = "<group>"; };
		A589F855211BA71000471C23 /* LabelDemoController.swift */ = {isa = PBXFileReference; lastKnownFileType = sourcecode.swift; path = LabelDemoController.swift; sourceTree = "<group>"; };
		A591A3F320F429EB001ED23B /* Demos.swift */ = {isa = PBXFileReference; lastKnownFileType = sourcecode.swift; path = Demos.swift; sourceTree = "<group>"; };
		A5961FA8218A61BB00E2A506 /* PopupMenuDemoController.swift */ = {isa = PBXFileReference; lastKnownFileType = sourcecode.swift; path = PopupMenuDemoController.swift; sourceTree = "<group>"; };
		A5B6617523A4227300E801DD /* NotificationViewDemoController.swift */ = {isa = PBXFileReference; lastKnownFileType = sourcecode.swift; path = NotificationViewDemoController.swift; sourceTree = "<group>"; };
		A5CEC20C20E436F10016922A /* FluentUI.Demo.app */ = {isa = PBXFileReference; explicitFileType = wrapper.application; includeInIndex = 0; path = FluentUI.Demo.app; sourceTree = BUILT_PRODUCTS_DIR; };
		A5CEC20F20E436F10016922A /* AppDelegate.swift */ = {isa = PBXFileReference; lastKnownFileType = sourcecode.swift; path = AppDelegate.swift; sourceTree = "<group>"; };
		A5CEC21120E436F10016922A /* DemoListViewController.swift */ = {isa = PBXFileReference; lastKnownFileType = sourcecode.swift; path = DemoListViewController.swift; sourceTree = "<group>"; };
		A5CEC21820E436F20016922A /* Assets.xcassets */ = {isa = PBXFileReference; lastKnownFileType = folder.assetcatalog; path = Assets.xcassets; sourceTree = "<group>"; };
		A5CEC21B20E436F20016922A /* Base */ = {isa = PBXFileReference; lastKnownFileType = file.storyboard; name = Base; path = Base.lproj/LaunchScreen.storyboard; sourceTree = "<group>"; };
		A5CEC21D20E436F20016922A /* Info.plist */ = {isa = PBXFileReference; lastKnownFileType = text.plist.xml; path = Info.plist; sourceTree = "<group>"; };
		A5DCA75D211E3A92005F4CB7 /* DrawerDemoController.swift */ = {isa = PBXFileReference; lastKnownFileType = sourcecode.swift; path = DrawerDemoController.swift; sourceTree = "<group>"; };
		A5DCA75F211E3B4C005F4CB7 /* DemoController.swift */ = {isa = PBXFileReference; lastKnownFileType = sourcecode.swift; path = DemoController.swift; sourceTree = "<group>"; };
		B441478E228E02540040E88E /* OtherCellsDemoController.swift */ = {isa = PBXFileReference; lastKnownFileType = sourcecode.swift; path = OtherCellsDemoController.swift; sourceTree = "<group>"; };
		B4414791228F6F740040E88E /* TableViewCellSampleData.swift */ = {isa = PBXFileReference; lastKnownFileType = sourcecode.swift; path = TableViewCellSampleData.swift; sourceTree = "<group>"; };
		B4414793228F6FDF0040E88E /* OtherCellsSampleData.swift */ = {isa = PBXFileReference; lastKnownFileType = sourcecode.swift; path = OtherCellsSampleData.swift; sourceTree = "<group>"; };
		B444D6B72183BA4B0002B4D4 /* BadgeViewDemoController.swift */ = {isa = PBXFileReference; lastKnownFileType = sourcecode.swift; path = BadgeViewDemoController.swift; sourceTree = "<group>"; };
		B4575C5022FB8B6900EBD0EB /* PeoplePickerDemoController.swift */ = {isa = PBXFileReference; lastKnownFileType = sourcecode.swift; path = PeoplePickerDemoController.swift; sourceTree = "<group>"; };
		B45EB79121A4D047008646A2 /* BadgeFieldDemoController.swift */ = {isa = PBXFileReference; lastKnownFileType = sourcecode.swift; path = BadgeFieldDemoController.swift; sourceTree = "<group>"; };
		B498141521E42C140077B48D /* TableViewCellDemoController.swift */ = {isa = PBXFileReference; lastKnownFileType = sourcecode.swift; path = TableViewCellDemoController.swift; sourceTree = "<group>"; };
		B4C39551227A4AC800539EC2 /* TableViewSampleData.swift */ = {isa = PBXFileReference; lastKnownFileType = sourcecode.swift; path = TableViewSampleData.swift; sourceTree = "<group>"; };
		B4D852DA225C010A004B1B29 /* ButtonDemoController.swift */ = {isa = PBXFileReference; lastKnownFileType = sourcecode.swift; path = ButtonDemoController.swift; sourceTree = "<group>"; };
		B4E8F65121CD9579008A1598 /* HUDDemoController.swift */ = {isa = PBXFileReference; lastKnownFileType = sourcecode.swift; path = HUDDemoController.swift; sourceTree = "<group>"; };
		B4EF53C4215C45C400573E8F /* PersonaListViewDemoController.swift */ = {isa = PBXFileReference; lastKnownFileType = sourcecode.swift; path = PersonaListViewDemoController.swift; sourceTree = "<group>"; };
		B4EF66532295F1A8007FEAB0 /* TableViewHeaderFooterViewDemoController.swift */ = {isa = PBXFileReference; lastKnownFileType = sourcecode.swift; path = TableViewHeaderFooterViewDemoController.swift; sourceTree = "<group>"; };
		B4EF66552295F729007FEAB0 /* TableViewHeaderFooterSampleData.swift */ = {isa = PBXFileReference; lastKnownFileType = sourcecode.swift; path = TableViewHeaderFooterSampleData.swift; sourceTree = "<group>"; };
		C038992D2359307D00265026 /* TableViewCellShimmerDemoController.swift */ = {isa = PBXFileReference; fileEncoding = 4; lastKnownFileType = sourcecode.swift; path = TableViewCellShimmerDemoController.swift; sourceTree = "<group>"; };
		C0938E49235F733100256251 /* ShimmerLinesViewDemoController.swift */ = {isa = PBXFileReference; fileEncoding = 4; lastKnownFileType = sourcecode.swift; path = ShimmerLinesViewDemoController.swift; sourceTree = "<group>"; };
		CCC18C2E2501C75F00BE830E /* CardViewDemoController.swift */ = {isa = PBXFileReference; lastKnownFileType = sourcecode.swift; path = CardViewDemoController.swift; sourceTree = "<group>"; };
		E6842973247B672000A29C40 /* SceneDelegate.swift */ = {isa = PBXFileReference; lastKnownFileType = sourcecode.swift; path = SceneDelegate.swift; sourceTree = "<group>"; };
		E6842995247C350700A29C40 /* DemoColorThemes.swift */ = {isa = PBXFileReference; lastKnownFileType = sourcecode.swift; path = DemoColorThemes.swift; sourceTree = "<group>"; };
<<<<<<< HEAD
		EC7D5AF5DAF7393E14BF5B28 /* Pods_FluentUI_Demo.framework */ = {isa = PBXFileReference; explicitFileType = wrapper.framework; includeInIndex = 0; path = Pods_FluentUI_Demo.framework; sourceTree = BUILT_PRODUCTS_DIR; };
		EC8EA6AF2580D82A00F191CE /* ListDemoController.swift */ = {isa = PBXFileReference; lastKnownFileType = sourcecode.swift; path = ListDemoController.swift; sourceTree = "<group>"; };
=======
>>>>>>> e8350070
		FC414E3625888BC300069E73 /* CommandBarDemoController.swift */ = {isa = PBXFileReference; lastKnownFileType = sourcecode.swift; path = CommandBarDemoController.swift; sourceTree = "<group>"; };
		FD41C8F322E28EEB0086F899 /* NavigationControllerDemoController.swift */ = {isa = PBXFileReference; lastKnownFileType = sourcecode.swift; path = NavigationControllerDemoController.swift; sourceTree = "<group>"; };
		FD6AE76C225679A4002CFDFE /* en */ = {isa = PBXFileReference; lastKnownFileType = text.plist.strings; name = en; path = en.lproj/LaunchScreen.strings; sourceTree = "<group>"; };
		FD6AE76E225679A7002CFDFE /* ar */ = {isa = PBXFileReference; lastKnownFileType = text.plist.strings; name = ar; path = ar.lproj/LaunchScreen.strings; sourceTree = "<group>"; };
		FD6AE770225679AF002CFDFE /* ca */ = {isa = PBXFileReference; lastKnownFileType = text.plist.strings; name = ca; path = ca.lproj/LaunchScreen.strings; sourceTree = "<group>"; };
		FD6AE772225679B0002CFDFE /* cs */ = {isa = PBXFileReference; lastKnownFileType = text.plist.strings; name = cs; path = cs.lproj/LaunchScreen.strings; sourceTree = "<group>"; };
		FD6AE774225679B3002CFDFE /* da */ = {isa = PBXFileReference; lastKnownFileType = text.plist.strings; name = da; path = da.lproj/LaunchScreen.strings; sourceTree = "<group>"; };
		FD6AE776225679B9002CFDFE /* de */ = {isa = PBXFileReference; lastKnownFileType = text.plist.strings; name = de; path = de.lproj/LaunchScreen.strings; sourceTree = "<group>"; };
		FD6AE778225679BB002CFDFE /* el */ = {isa = PBXFileReference; lastKnownFileType = text.plist.strings; name = el; path = el.lproj/LaunchScreen.strings; sourceTree = "<group>"; };
		FD6AE77A225679BC002CFDFE /* en-GB */ = {isa = PBXFileReference; lastKnownFileType = text.plist.strings; name = "en-GB"; path = "en-GB.lproj/LaunchScreen.strings"; sourceTree = "<group>"; };
		FD6AE77C225679BE002CFDFE /* es-MX */ = {isa = PBXFileReference; lastKnownFileType = text.plist.strings; name = "es-MX"; path = "es-MX.lproj/LaunchScreen.strings"; sourceTree = "<group>"; };
		FD6AE77E22567A8E002CFDFE /* es */ = {isa = PBXFileReference; lastKnownFileType = text.plist.strings; name = es; path = es.lproj/LaunchScreen.strings; sourceTree = "<group>"; };
		FD6AE78022567A90002CFDFE /* fi */ = {isa = PBXFileReference; lastKnownFileType = text.plist.strings; name = fi; path = fi.lproj/LaunchScreen.strings; sourceTree = "<group>"; };
		FD6AE78222567A91002CFDFE /* fr */ = {isa = PBXFileReference; lastKnownFileType = text.plist.strings; name = fr; path = fr.lproj/LaunchScreen.strings; sourceTree = "<group>"; };
		FD6AE78422567A95002CFDFE /* he */ = {isa = PBXFileReference; lastKnownFileType = text.plist.strings; name = he; path = he.lproj/LaunchScreen.strings; sourceTree = "<group>"; };
		FD6AE78622567A98002CFDFE /* hi */ = {isa = PBXFileReference; lastKnownFileType = text.plist.strings; name = hi; path = hi.lproj/LaunchScreen.strings; sourceTree = "<group>"; };
		FD6AE78822567A9C002CFDFE /* hr */ = {isa = PBXFileReference; lastKnownFileType = text.plist.strings; name = hr; path = hr.lproj/LaunchScreen.strings; sourceTree = "<group>"; };
		FD6AE78A22567A9F002CFDFE /* hu */ = {isa = PBXFileReference; lastKnownFileType = text.plist.strings; name = hu; path = hu.lproj/LaunchScreen.strings; sourceTree = "<group>"; };
		FD6AE78C22567AA0002CFDFE /* id */ = {isa = PBXFileReference; lastKnownFileType = text.plist.strings; name = id; path = id.lproj/LaunchScreen.strings; sourceTree = "<group>"; };
		FD6AE78E22567AA1002CFDFE /* it */ = {isa = PBXFileReference; lastKnownFileType = text.plist.strings; name = it; path = it.lproj/LaunchScreen.strings; sourceTree = "<group>"; };
		FD6AE79022567AA3002CFDFE /* ja */ = {isa = PBXFileReference; lastKnownFileType = text.plist.strings; name = ja; path = ja.lproj/LaunchScreen.strings; sourceTree = "<group>"; };
		FD6AE79222567AA4002CFDFE /* ko */ = {isa = PBXFileReference; lastKnownFileType = text.plist.strings; name = ko; path = ko.lproj/LaunchScreen.strings; sourceTree = "<group>"; };
		FD6AE79422567AA5002CFDFE /* ms */ = {isa = PBXFileReference; lastKnownFileType = text.plist.strings; name = ms; path = ms.lproj/LaunchScreen.strings; sourceTree = "<group>"; };
		FD6AE79622567AA9002CFDFE /* nb-NO */ = {isa = PBXFileReference; lastKnownFileType = text.plist.strings; name = "nb-NO"; path = "nb-NO.lproj/LaunchScreen.strings"; sourceTree = "<group>"; };
		FD6AE79822567AAB002CFDFE /* nl */ = {isa = PBXFileReference; lastKnownFileType = text.plist.strings; name = nl; path = nl.lproj/LaunchScreen.strings; sourceTree = "<group>"; };
		FD6AE79A22567AAD002CFDFE /* pl */ = {isa = PBXFileReference; lastKnownFileType = text.plist.strings; name = pl; path = pl.lproj/LaunchScreen.strings; sourceTree = "<group>"; };
		FD6AE79C22567AB0002CFDFE /* pt-BR */ = {isa = PBXFileReference; lastKnownFileType = text.plist.strings; name = "pt-BR"; path = "pt-BR.lproj/LaunchScreen.strings"; sourceTree = "<group>"; };
		FD6AE79E22567AB1002CFDFE /* pt-PT */ = {isa = PBXFileReference; lastKnownFileType = text.plist.strings; name = "pt-PT"; path = "pt-PT.lproj/LaunchScreen.strings"; sourceTree = "<group>"; };
		FD6AE7A022567AB3002CFDFE /* ro */ = {isa = PBXFileReference; lastKnownFileType = text.plist.strings; name = ro; path = ro.lproj/LaunchScreen.strings; sourceTree = "<group>"; };
		FD6AE7A222567AB4002CFDFE /* ru */ = {isa = PBXFileReference; lastKnownFileType = text.plist.strings; name = ru; path = ru.lproj/LaunchScreen.strings; sourceTree = "<group>"; };
		FD6AE7A422567AB6002CFDFE /* sk */ = {isa = PBXFileReference; lastKnownFileType = text.plist.strings; name = sk; path = sk.lproj/LaunchScreen.strings; sourceTree = "<group>"; };
		FD6AE7A622567AB8002CFDFE /* sv */ = {isa = PBXFileReference; lastKnownFileType = text.plist.strings; name = sv; path = sv.lproj/LaunchScreen.strings; sourceTree = "<group>"; };
		FD6AE7A822567ABB002CFDFE /* th */ = {isa = PBXFileReference; lastKnownFileType = text.plist.strings; name = th; path = th.lproj/LaunchScreen.strings; sourceTree = "<group>"; };
		FD6AE7AA22567ABC002CFDFE /* tr */ = {isa = PBXFileReference; lastKnownFileType = text.plist.strings; name = tr; path = tr.lproj/LaunchScreen.strings; sourceTree = "<group>"; };
		FD6AE7AC22567ABE002CFDFE /* uk */ = {isa = PBXFileReference; lastKnownFileType = text.plist.strings; name = uk; path = uk.lproj/LaunchScreen.strings; sourceTree = "<group>"; };
		FD6AE7AE22567ABF002CFDFE /* vi */ = {isa = PBXFileReference; lastKnownFileType = text.plist.strings; name = vi; path = vi.lproj/LaunchScreen.strings; sourceTree = "<group>"; };
		FD6AE7B022567AC0002CFDFE /* zh-Hans */ = {isa = PBXFileReference; lastKnownFileType = text.plist.strings; name = "zh-Hans"; path = "zh-Hans.lproj/LaunchScreen.strings"; sourceTree = "<group>"; };
		FD6AE7B222567AC1002CFDFE /* zh-Hant */ = {isa = PBXFileReference; lastKnownFileType = text.plist.strings; name = "zh-Hant"; path = "zh-Hant.lproj/LaunchScreen.strings"; sourceTree = "<group>"; };
		FD7254EC21471A3F002F4069 /* DateTimePickerDemoController.swift */ = {isa = PBXFileReference; lastKnownFileType = sourcecode.swift; path = DateTimePickerDemoController.swift; sourceTree = "<group>"; };
		FD7DF06121FB941400857267 /* TooltipDemoController.swift */ = {isa = PBXFileReference; lastKnownFileType = sourcecode.swift; path = TooltipDemoController.swift; sourceTree = "<group>"; };
		FDCF7C8221BF35680058E9E6 /* SegmentedControlDemoController.swift */ = {isa = PBXFileReference; lastKnownFileType = sourcecode.swift; path = SegmentedControlDemoController.swift; sourceTree = "<group>"; };
		FDDD73FA22C6D86A00A9D995 /* FluentUI.Demo-Bridging-Header.h */ = {isa = PBXFileReference; lastKnownFileType = sourcecode.c.h; path = "FluentUI.Demo-Bridging-Header.h"; sourceTree = "<group>"; };
		FDDD73FB22C6D86B00A9D995 /* ObjectiveCDemoController.m */ = {isa = PBXFileReference; fileEncoding = 4; lastKnownFileType = sourcecode.c.objc; path = ObjectiveCDemoController.m; sourceTree = "<group>"; };
		FDDD73FC22C6D86B00A9D995 /* ObjectiveCDemoController.h */ = {isa = PBXFileReference; fileEncoding = 4; lastKnownFileType = sourcecode.c.h; path = ObjectiveCDemoController.h; sourceTree = "<group>"; };
/* End PBXFileReference section */

/* Begin PBXFrameworksBuildPhase section */
		A5CEC20920E436F10016922A /* Frameworks */ = {
			isa = PBXFrameworksBuildPhase;
			buildActionMask = 2147483647;
			files = (
				8F0B81122670200300463726 /* AppCenterDistribute in Frameworks */,
				8F0B8114267021A700463726 /* AppCenterAnalytics in Frameworks */,
				8F0B8116267021A700463726 /* AppCenterCrashes in Frameworks */,
				923DF2DB271158C900637646 /* libFluentUI.a in Frameworks */,
			);
			runOnlyForDeploymentPostprocessing = 0;
		};
/* End PBXFrameworksBuildPhase section */

/* Begin PBXGroup section */
		5303259626B31A6300611D05 /* SwiftUI */ = {
			isa = PBXGroup;
			children = (
				5303259726B31A6300611D05 /* FluentUIDemoToggle.swift */,
			);
			path = SwiftUI;
			sourceTree = "<group>";
		};
		5340828A26CFF298007716E1 /* Recovered References */ = {
			isa = PBXGroup;
			children = (
				5373F95426F28D3A007F1410 /* IndeterminateProgressBarDemoController_SwiftUI.swift */,
				5373F95626F28D9B007F1410 /* IndeterminateProgressBarDemoController.swift */,
			);
			name = "Recovered References";
			sourceTree = "<group>";
		};
		92E977B626C713F3008E10A8 /* ScrollView */ = {
			isa = PBXGroup;
			children = (
				92E977B426C713F3008E10A8 /* DemoControllerScrollView.swift */,
				92E977B526C713F3008E10A8 /* UIResponder+Extensions.swift */,
			);
			path = ScrollView;
			sourceTree = "<group>";
		};
		A52B637E21387566009F7ADF /* Configuration */ = {
			isa = PBXGroup;
			children = (
				A5CEC21D20E436F20016922A /* Info.plist */,
				FDDD73FA22C6D86A00A9D995 /* FluentUI.Demo-Bridging-Header.h */,
			);
			name = Configuration;
			sourceTree = "<group>";
		};
		A577FC96225EC76900B5BBE0 /* Resources */ = {
			isa = PBXGroup;
			children = (
				A5CEC21820E436F20016922A /* Assets.xcassets */,
				A5CEC21A20E436F20016922A /* LaunchScreen.storyboard */,
			);
			path = Resources;
			sourceTree = "<group>";
		};
		A591A3F520F42A9E001ED23B /* Shell */ = {
			isa = PBXGroup;
			children = (
				E6842995247C350700A29C40 /* DemoColorThemes.swift */,
				A5DCA75F211E3B4C005F4CB7 /* DemoController.swift */,
				A5CEC21120E436F10016922A /* DemoListViewController.swift */,
				92561E722718AD090072ED00 /* DemoTableViewController.swift */,
			);
			name = Shell;
			sourceTree = "<group>";
		};
		A5CEC20320E436F10016922A = {
			isa = PBXGroup;
			children = (
				A5CEC20E20E436F10016922A /* FluentUI.Demo */,
				A5CEC20D20E436F10016922A /* Products */,
				A5CEC22920E44FBF0016922A /* Frameworks */,
				5340828A26CFF298007716E1 /* Recovered References */,
			);
			sourceTree = "<group>";
		};
		A5CEC20D20E436F10016922A /* Products */ = {
			isa = PBXGroup;
			children = (
				A5CEC20C20E436F10016922A /* FluentUI.Demo.app */,
			);
			name = Products;
			sourceTree = "<group>";
		};
		A5CEC20E20E436F10016922A /* FluentUI.Demo */ = {
			isa = PBXGroup;
			children = (
				A5CEC23220E452B80016922A /* Demos */,
				A591A3F520F42A9E001ED23B /* Shell */,
				5303259626B31A6300611D05 /* SwiftUI */,
				B4C39550227A4A9300539EC2 /* Utilities */,
				A577FC96225EC76900B5BBE0 /* Resources */,
				A52B637E21387566009F7ADF /* Configuration */,
				A5CEC20F20E436F10016922A /* AppDelegate.swift */,
				A591A3F320F429EB001ED23B /* Demos.swift */,
				E6842973247B672000A29C40 /* SceneDelegate.swift */,
			);
			path = FluentUI.Demo;
			sourceTree = "<group>";
		};
		A5CEC22920E44FBF0016922A /* Frameworks */ = {
			isa = PBXGroup;
			children = (
				923DF2DC271158CD00637646 /* FluentUIResources-ios.bundle */,
				923DF2DA271158C900637646 /* libFluentUI.a */,
			);
			name = Frameworks;
			sourceTree = "<group>";
		};
		A5CEC23220E452B80016922A /* Demos */ = {
			isa = PBXGroup;
			children = (
				532FE3D926EA6D8D007539C0 /* ActivityIndicatorDemoController.swift */,
				532FE3DA26EA6D8D007539C0 /* ActivityIndicatorDemoController_SwiftUI.swift */,
				53097D3127028A7B00A6E4DC /* ButtonDemoController_SwiftUI.swift */,
				53097D2F27028A7B00A6E4DC /* ButtonLegacyDemoController.swift */,
				53097D2D27028A7B00A6E4DC /* LeftNavDemoController.swift */,
				53097D3027028A7B00A6E4DC /* ThemingDemoController.swift */,
				5373D55E2694C3070032A3B4 /* AvatarDemoController.swift */,
				5303259226B3198A00611D05 /* AvatarDemoController_SwiftUI.swift */,
				5306075826A1E73F002D49CF /* AvatarGroupDemoController.swift */,
				B45EB79121A4D047008646A2 /* BadgeFieldDemoController.swift */,
				B444D6B72183BA4B0002B4D4 /* BadgeViewDemoController.swift */,
				80AECC0B2630F1BB005AF2F3 /* BottomCommandingDemoController.swift */,
				80B1F7002628D8BB004DFEE5 /* BottomSheetDemoController.swift */,
				B4D852DA225C010A004B1B29 /* ButtonDemoController.swift */,
				92D5598326A1523400328FD3 /* CardNudgeDemoController.swift */,
				CCC18C2E2501C75F00BE830E /* CardViewDemoController.swift */,
				114CF8B72423E10900D064AA /* ColorDemoController.swift */,
				FC414E3625888BC300069E73 /* CommandBarDemoController.swift */,
				FD7254EC21471A3F002F4069 /* DateTimePickerDemoController.swift */,
				A5DCA75D211E3A92005F4CB7 /* DrawerDemoController.swift */,
				B4E8F65121CD9579008A1598 /* HUDDemoController.swift */,
				5328D97926FBA3E900F3723B /* IndeterminateProgressBarDemoController.swift */,
				5328D97826FBA3E900F3723B /* IndeterminateProgressBarDemoController_SwiftUI.swift */,
				A589F855211BA71000471C23 /* LabelDemoController.swift */,
				EC8EA6AF2580D82A00F191CE /* ListDemoController.swift */,
				FD41C8F322E28EEB0086F899 /* NavigationControllerDemoController.swift */,
				A5B6617523A4227300E801DD /* NotificationViewDemoController.swift */,
				FDDD73FC22C6D86B00A9D995 /* ObjectiveCDemoController.h */,
				FDDD73FB22C6D86B00A9D995 /* ObjectiveCDemoController.m */,
				B441478E228E02540040E88E /* OtherCellsDemoController.swift */,
				B4575C5022FB8B6900EBD0EB /* PeoplePickerDemoController.swift */,
				92E4784B2661AED800BAA058 /* PersonaButtonCarouselDemoController.swift */,
				B4EF53C4215C45C400573E8F /* PersonaListViewDemoController.swift */,
				497DC2DD24185896008D86F8 /* PillButtonBarDemoController.swift */,
				A5961FA8218A61BB00E2A506 /* PopupMenuDemoController.swift */,
				2F0A96FB25CA047100EF9736 /* SearchBarDemoController.swift */,
				FDCF7C8221BF35680058E9E6 /* SegmentedControlDemoController.swift */,
				C0938E49235F733100256251 /* ShimmerLinesViewDemoController.swift */,
				7D0931C024AAA3D30072458A /* SideTabBarDemoController.swift */,
				11047D2522932DB1001F0F59 /* TabBarViewDemoController.swift */,
				B498141521E42C140077B48D /* TableViewCellDemoController.swift */,
				7DC2FB2A24C0F4FD00367A55 /* TableViewCellFileAccessoryViewDemoController.swift */,
				C038992D2359307D00265026 /* TableViewCellShimmerDemoController.swift */,
				B4EF66532295F1A8007FEAB0 /* TableViewHeaderFooterViewDemoController.swift */,
				FD7DF06121FB941400857267 /* TooltipDemoController.swift */,
			);
			path = Demos;
			sourceTree = "<group>";
		};
		B4C39550227A4A9300539EC2 /* Utilities */ = {
			isa = PBXGroup;
			children = (
				92E977B626C713F3008E10A8 /* ScrollView */,
				B4414791228F6F740040E88E /* TableViewCellSampleData.swift */,
				B4414793228F6FDF0040E88E /* OtherCellsSampleData.swift */,
				B4EF66552295F729007FEAB0 /* TableViewHeaderFooterSampleData.swift */,
				B4C39551227A4AC800539EC2 /* TableViewSampleData.swift */,
			);
			name = Utilities;
			sourceTree = "<group>";
		};
/* End PBXGroup section */

/* Begin PBXNativeTarget section */
		A5CEC20B20E436F10016922A /* FluentUI.Demo */ = {
			isa = PBXNativeTarget;
			buildConfigurationList = A5CEC22020E436F20016922A /* Build configuration list for PBXNativeTarget "FluentUI.Demo" */;
			buildPhases = (
				A5CEC20820E436F10016922A /* Sources */,
				A5CEC20920E436F10016922A /* Frameworks */,
				A5CEC20A20E436F10016922A /* Resources */,
			);
			buildRules = (
			);
			dependencies = (
			);
			name = FluentUI.Demo;
			packageProductDependencies = (
				8F0B81112670200300463726 /* AppCenterDistribute */,
				8F0B8113267021A700463726 /* AppCenterAnalytics */,
				8F0B8115267021A700463726 /* AppCenterCrashes */,
			);
			productName = OfficeUIFabric.Demo;
			productReference = A5CEC20C20E436F10016922A /* FluentUI.Demo.app */;
			productType = "com.apple.product-type.application";
		};
/* End PBXNativeTarget section */

/* Begin PBXProject section */
		A5CEC20420E436F10016922A /* Project object */ = {
			isa = PBXProject;
			attributes = {
				LastSwiftUpdateCheck = 0940;
				LastUpgradeCheck = 1240;
				ORGANIZATIONNAME = "Microsoft Corporation";
				TargetAttributes = {
					A5CEC20B20E436F10016922A = {
						CreatedOnToolsVersion = 9.4.1;
						LastSwiftMigration = 1020;
						SystemCapabilities = {
							com.apple.BackgroundModes = {
								enabled = 0;
							};
						};
					};
				};
			};
			buildConfigurationList = A5CEC20720E436F10016922A /* Build configuration list for PBXProject "FluentUI.Demo" */;
			compatibilityVersion = "Xcode 9.3";
			developmentRegion = en;
			hasScannedForEncodings = 0;
			knownRegions = (
				en,
				Base,
				ar,
				ca,
				cs,
				da,
				de,
				el,
				"en-GB",
				"es-MX",
				es,
				fi,
				fr,
				he,
				hi,
				hr,
				hu,
				id,
				it,
				ja,
				ko,
				ms,
				"nb-NO",
				nl,
				pl,
				"pt-BR",
				"pt-PT",
				ro,
				ru,
				sk,
				sv,
				th,
				tr,
				uk,
				vi,
				"zh-Hans",
				"zh-Hant",
			);
			mainGroup = A5CEC20320E436F10016922A;
			packageReferences = (
				8F0B81102670200300463726 /* XCRemoteSwiftPackageReference "appcenter-sdk-apple" */,
			);
			productRefGroup = A5CEC20D20E436F10016922A /* Products */;
			projectDirPath = "";
			projectRoot = "";
			targets = (
				A5CEC20B20E436F10016922A /* FluentUI.Demo */,
			);
		};
/* End PBXProject section */

/* Begin PBXResourcesBuildPhase section */
		A5CEC20A20E436F10016922A /* Resources */ = {
			isa = PBXResourcesBuildPhase;
			buildActionMask = 2147483647;
			files = (
				923DF2DF27115B4700637646 /* FluentUIResources-ios.bundle in Resources */,
				A5CEC21C20E436F20016922A /* LaunchScreen.storyboard in Resources */,
				A5CEC21920E436F20016922A /* Assets.xcassets in Resources */,
			);
			runOnlyForDeploymentPostprocessing = 0;
		};
/* End PBXResourcesBuildPhase section */

/* Begin PBXSourcesBuildPhase section */
		A5CEC20820E436F10016922A /* Sources */ = {
			isa = PBXSourcesBuildPhase;
			buildActionMask = 2147483647;
			files = (
				53097D3F27028AE100A6E4DC /* ObjectiveCDemoController.m in Sources */,
				532FE3DB26EA6D8D007539C0 /* ActivityIndicatorDemoController.swift in Sources */,
				B441478F228E02540040E88E /* OtherCellsDemoController.swift in Sources */,
				5303259326B3198A00611D05 /* AvatarDemoController_SwiftUI.swift in Sources */,
				92D5598426A1523400328FD3 /* CardNudgeDemoController.swift in Sources */,
				5303259826B31A6300611D05 /* FluentUIDemoToggle.swift in Sources */,
				A5DCA760211E3B4C005F4CB7 /* DemoController.swift in Sources */,
				53097D3327028A7B00A6E4DC /* LeftNavDemoController.swift in Sources */,
				5328D97B26FBA3EA00F3723B /* IndeterminateProgressBarDemoController.swift in Sources */,
				5373D55F2694C3070032A3B4 /* AvatarDemoController.swift in Sources */,
				7D0931C124AAA3D30072458A /* SideTabBarDemoController.swift in Sources */,
				80B1F7012628D8BB004DFEE5 /* BottomSheetDemoController.swift in Sources */,
				53097D3727028A7B00A6E4DC /* ButtonDemoController_SwiftUI.swift in Sources */,
				FC414E3725888BC300069E73 /* CommandBarDemoController.swift in Sources */,
				B45EB79221A4D047008646A2 /* BadgeFieldDemoController.swift in Sources */,
				B4EF66562295F729007FEAB0 /* TableViewHeaderFooterSampleData.swift in Sources */,
				53097D3A27028AC900A6E4DC /* DateTimePickerDemoController.swift in Sources */,
				53097D3827028AA400A6E4DC /* ListDemoController.swift in Sources */,
				B4D852DB225C010A004B1B29 /* ButtonDemoController.swift in Sources */,
				53097D4127028AEA00A6E4DC /* PopupMenuDemoController.swift in Sources */,
				5306075926A1E73F002D49CF /* AvatarGroupDemoController.swift in Sources */,
				92561E732718AD090072ED00 /* DemoTableViewController.swift in Sources */,
				497DC2DE24185896008D86F8 /* PillButtonBarDemoController.swift in Sources */,
				B4EF53C5215C45C400573E8F /* PersonaListViewDemoController.swift in Sources */,
<<<<<<< HEAD
				53097D3627028A7B00A6E4DC /* ThemingDemoController.swift in Sources */,
=======
				A5DCA75E211E3A92005F4CB7 /* DrawerDemoController.swift in Sources */,
>>>>>>> e8350070
				B4414792228F6F740040E88E /* TableViewCellSampleData.swift in Sources */,
				53097D3527028A7B00A6E4DC /* ButtonLegacyDemoController.swift in Sources */,
				E6842974247B672000A29C40 /* SceneDelegate.swift in Sources */,
				53097D3C27028AD000A6E4DC /* HUDDemoController.swift in Sources */,
				92E977B826C7144F008E10A8 /* DemoControllerScrollView.swift in Sources */,
				92E977B726C7144F008E10A8 /* UIResponder+Extensions.swift in Sources */,
				B4EF66542295F1A8007FEAB0 /* TableViewHeaderFooterViewDemoController.swift in Sources */,
				2F0A96FC25CA047100EF9736 /* SearchBarDemoController.swift in Sources */,
				CCC18C2F2501C75F00BE830E /* CardViewDemoController.swift in Sources */,
				B4575C5122FB8B6900EBD0EB /* PeoplePickerDemoController.swift in Sources */,
				A5CEC21220E436F10016922A /* DemoListViewController.swift in Sources */,
				53097D3E27028ADC00A6E4DC /* NotificationViewDemoController.swift in Sources */,
				5328D97A26FBA3EA00F3723B /* IndeterminateProgressBarDemoController_SwiftUI.swift in Sources */,
<<<<<<< HEAD
=======
				92E4784C2661AED800BAA058 /* PersonaButtonCarouselDemoController.swift in Sources */,
				923DF2E327115DF900637646 /* ObjectiveCDemoController.m in Sources */,
>>>>>>> e8350070
				B498141621E42C140077B48D /* TableViewCellDemoController.swift in Sources */,
				FDCF7C8321BF35680058E9E6 /* SegmentedControlDemoController.swift in Sources */,
				53097D4027028AE500A6E4DC /* PersonaButtonCarouselDemoController.swift in Sources */,
				C0938E4A235F733100256251 /* ShimmerLinesViewDemoController.swift in Sources */,
				80AECC0C2630F1BB005AF2F3 /* BottomCommandingDemoController.swift in Sources */,
				C038992E2359307D00265026 /* TableViewCellShimmerDemoController.swift in Sources */,
				53097D3D27028AD800A6E4DC /* NavigationControllerDemoController.swift in Sources */,
				532FE3DC26EA6D8D007539C0 /* ActivityIndicatorDemoController_SwiftUI.swift in Sources */,
				114CF8B82423E10900D064AA /* ColorDemoController.swift in Sources */,
				53097D4427028AFA00A6E4DC /* TooltipDemoController.swift in Sources */,
				A589F856211BA71000471C23 /* LabelDemoController.swift in Sources */,
				E6842996247C350700A29C40 /* DemoColorThemes.swift in Sources */,
				A5CEC21020E436F10016922A /* AppDelegate.swift in Sources */,
				53097D4227028AF000A6E4DC /* TabBarViewDemoController.swift in Sources */,
				B4414794228F6FDF0040E88E /* OtherCellsSampleData.swift in Sources */,
				53097D4327028AF400A6E4DC /* TableViewCellFileAccessoryViewDemoController.swift in Sources */,
				B444D6B82183BA4B0002B4D4 /* BadgeViewDemoController.swift in Sources */,
				A591A3F420F429EB001ED23B /* Demos.swift in Sources */,
				B4C39552227A4AC800539EC2 /* TableViewSampleData.swift in Sources */,
				53097D3B27028ACC00A6E4DC /* DrawerDemoController.swift in Sources */,
			);
			runOnlyForDeploymentPostprocessing = 0;
		};
/* End PBXSourcesBuildPhase section */

/* Begin PBXVariantGroup section */
		A5CEC21A20E436F20016922A /* LaunchScreen.storyboard */ = {
			isa = PBXVariantGroup;
			children = (
				A5CEC21B20E436F20016922A /* Base */,
				FD6AE76C225679A4002CFDFE /* en */,
				FD6AE76E225679A7002CFDFE /* ar */,
				FD6AE770225679AF002CFDFE /* ca */,
				FD6AE772225679B0002CFDFE /* cs */,
				FD6AE774225679B3002CFDFE /* da */,
				FD6AE776225679B9002CFDFE /* de */,
				FD6AE778225679BB002CFDFE /* el */,
				FD6AE77A225679BC002CFDFE /* en-GB */,
				FD6AE77C225679BE002CFDFE /* es-MX */,
				FD6AE77E22567A8E002CFDFE /* es */,
				FD6AE78022567A90002CFDFE /* fi */,
				FD6AE78222567A91002CFDFE /* fr */,
				FD6AE78422567A95002CFDFE /* he */,
				FD6AE78622567A98002CFDFE /* hi */,
				FD6AE78822567A9C002CFDFE /* hr */,
				FD6AE78A22567A9F002CFDFE /* hu */,
				FD6AE78C22567AA0002CFDFE /* id */,
				FD6AE78E22567AA1002CFDFE /* it */,
				FD6AE79022567AA3002CFDFE /* ja */,
				FD6AE79222567AA4002CFDFE /* ko */,
				FD6AE79422567AA5002CFDFE /* ms */,
				FD6AE79622567AA9002CFDFE /* nb-NO */,
				FD6AE79822567AAB002CFDFE /* nl */,
				FD6AE79A22567AAD002CFDFE /* pl */,
				FD6AE79C22567AB0002CFDFE /* pt-BR */,
				FD6AE79E22567AB1002CFDFE /* pt-PT */,
				FD6AE7A022567AB3002CFDFE /* ro */,
				FD6AE7A222567AB4002CFDFE /* ru */,
				FD6AE7A422567AB6002CFDFE /* sk */,
				FD6AE7A622567AB8002CFDFE /* sv */,
				FD6AE7A822567ABB002CFDFE /* th */,
				FD6AE7AA22567ABC002CFDFE /* tr */,
				FD6AE7AC22567ABE002CFDFE /* uk */,
				FD6AE7AE22567ABF002CFDFE /* vi */,
				FD6AE7B022567AC0002CFDFE /* zh-Hans */,
				FD6AE7B222567AC1002CFDFE /* zh-Hant */,
			);
			name = LaunchScreen.storyboard;
			sourceTree = "<group>";
		};
/* End PBXVariantGroup section */

/* Begin XCBuildConfiguration section */
		A52B636D21376228009F7ADF /* Dogfood */ = {
			isa = XCBuildConfiguration;
			buildSettings = {
				ALWAYS_SEARCH_USER_PATHS = NO;
				BUNDLE_NAME = "";
				CLANG_ANALYZER_LOCALIZABILITY_NONLOCALIZED = YES;
				CLANG_ANALYZER_NONNULL = YES;
				CLANG_ANALYZER_NUMBER_OBJECT_CONVERSION = YES_AGGRESSIVE;
				CLANG_CXX_LANGUAGE_STANDARD = "gnu++14";
				CLANG_CXX_LIBRARY = "libc++";
				CLANG_ENABLE_MODULES = YES;
				CLANG_ENABLE_OBJC_ARC = YES;
				CLANG_ENABLE_OBJC_WEAK = YES;
				CLANG_WARN_BLOCK_CAPTURE_AUTORELEASING = YES;
				CLANG_WARN_BOOL_CONVERSION = YES;
				CLANG_WARN_COMMA = YES;
				CLANG_WARN_CONSTANT_CONVERSION = YES;
				CLANG_WARN_DEPRECATED_OBJC_IMPLEMENTATIONS = YES;
				CLANG_WARN_DIRECT_OBJC_ISA_USAGE = YES_ERROR;
				CLANG_WARN_DOCUMENTATION_COMMENTS = YES;
				CLANG_WARN_EMPTY_BODY = YES;
				CLANG_WARN_ENUM_CONVERSION = YES;
				CLANG_WARN_INFINITE_RECURSION = YES;
				CLANG_WARN_INT_CONVERSION = YES;
				CLANG_WARN_NON_LITERAL_NULL_CONVERSION = YES;
				CLANG_WARN_OBJC_IMPLICIT_RETAIN_SELF = YES;
				CLANG_WARN_OBJC_LITERAL_CONVERSION = YES;
				CLANG_WARN_OBJC_ROOT_CLASS = YES_ERROR;
				CLANG_WARN_QUOTED_INCLUDE_IN_FRAMEWORK_HEADER = YES;
				CLANG_WARN_RANGE_LOOP_ANALYSIS = YES;
				CLANG_WARN_STRICT_PROTOTYPES = YES;
				CLANG_WARN_SUSPICIOUS_MOVE = YES;
				CLANG_WARN_UNGUARDED_AVAILABILITY = YES_AGGRESSIVE;
				CLANG_WARN_UNREACHABLE_CODE = YES;
				CLANG_WARN__DUPLICATE_METHOD_MATCH = YES;
				CODE_SIGN_ENTITLEMENTS = "";
				CODE_SIGN_IDENTITY = "iPhone Developer";
				COPY_PHASE_STRIP = NO;
				DEBUG_INFORMATION_FORMAT = "dwarf-with-dsym";
				ENABLE_NS_ASSERTIONS = NO;
				ENABLE_STRICT_OBJC_MSGSEND = YES;
				EXCLUDED_ARCHS = "";
				GCC_C_LANGUAGE_STANDARD = gnu11;
				GCC_NO_COMMON_BLOCKS = YES;
				GCC_WARN_64_TO_32_BIT_CONVERSION = YES;
				GCC_WARN_ABOUT_RETURN_TYPE = YES_ERROR;
				GCC_WARN_UNDECLARED_SELECTOR = YES;
				GCC_WARN_UNINITIALIZED_AUTOS = YES_AGGRESSIVE;
				GCC_WARN_UNUSED_FUNCTION = YES;
				GCC_WARN_UNUSED_VARIABLE = YES;
				IPHONEOS_DEPLOYMENT_TARGET = 13.0;
				MTL_ENABLE_DEBUG_INFO = NO;
				SDKROOT = iphoneos;
				SWIFT_ACTIVE_COMPILATION_CONDITIONS = DOGFOOD;
				SWIFT_COMPILATION_MODE = wholemodule;
				SWIFT_OPTIMIZATION_LEVEL = "-O";
				VALIDATE_PRODUCT = YES;
			};
			name = Dogfood;
		};
		A52B636E21376228009F7ADF /* Dogfood */ = {
			isa = XCBuildConfiguration;
			buildSettings = {
				APPCENTER_SECRET = app_center_secret_to_be_supplied_before_building;
				APPCENTER_URL_SCHEME = "appcenter-$(APPCENTER_SECRET)";
				ASSETCATALOG_COMPILER_APPICON_NAME = AppIcon;
				BUNDLE_NAME = FluentUI;
				CLANG_ENABLE_MODULES = YES;
				CODE_SIGN_IDENTITY = "iPhone Distribution";
				CODE_SIGN_STYLE = Manual;
				DEVELOPMENT_TEAM = 9KBH5RKYEW;
				INFOPLIST_FILE = FluentUI.Demo/Info.plist;
				LD_RUNPATH_SEARCH_PATHS = (
					"$(inherited)",
					"@executable_path/Frameworks",
				);
				OTHER_LDFLAGS = (
					"$(OTHER_LDFLAGS)",
					"-ObjC",
				);
				PRODUCT_BUNDLE_IDENTIFIER = "com.microsoft.OfficeUIFabricDemo-df";
				PRODUCT_NAME = FluentUI.Demo;
				PROVISIONING_PROFILE = "4596e7d8-5232-4b9f-82bf-63883e38cd5c";
				PROVISIONING_PROFILE_SPECIFIER = "Office Fabric Demo Dogfood Distribution";
				SWIFT_OBJC_BRIDGING_HEADER = "FluentUI.Demo/FluentUI.Demo-Bridging-Header.h";
				SWIFT_VERSION = 5.0;
				TARGETED_DEVICE_FAMILY = "1,2";
			};
			name = Dogfood;
		};
		A5CEC21E20E436F20016922A /* Debug */ = {
			isa = XCBuildConfiguration;
			buildSettings = {
				ALWAYS_SEARCH_USER_PATHS = NO;
				BUNDLE_NAME = "";
				CLANG_ANALYZER_LOCALIZABILITY_NONLOCALIZED = YES;
				CLANG_ANALYZER_NONNULL = YES;
				CLANG_ANALYZER_NUMBER_OBJECT_CONVERSION = YES_AGGRESSIVE;
				CLANG_CXX_LANGUAGE_STANDARD = "gnu++14";
				CLANG_CXX_LIBRARY = "libc++";
				CLANG_ENABLE_MODULES = YES;
				CLANG_ENABLE_OBJC_ARC = YES;
				CLANG_ENABLE_OBJC_WEAK = YES;
				CLANG_WARN_BLOCK_CAPTURE_AUTORELEASING = YES;
				CLANG_WARN_BOOL_CONVERSION = YES;
				CLANG_WARN_COMMA = YES;
				CLANG_WARN_CONSTANT_CONVERSION = YES;
				CLANG_WARN_DEPRECATED_OBJC_IMPLEMENTATIONS = YES;
				CLANG_WARN_DIRECT_OBJC_ISA_USAGE = YES_ERROR;
				CLANG_WARN_DOCUMENTATION_COMMENTS = YES;
				CLANG_WARN_EMPTY_BODY = YES;
				CLANG_WARN_ENUM_CONVERSION = YES;
				CLANG_WARN_INFINITE_RECURSION = YES;
				CLANG_WARN_INT_CONVERSION = YES;
				CLANG_WARN_NON_LITERAL_NULL_CONVERSION = YES;
				CLANG_WARN_OBJC_IMPLICIT_RETAIN_SELF = YES;
				CLANG_WARN_OBJC_LITERAL_CONVERSION = YES;
				CLANG_WARN_OBJC_ROOT_CLASS = YES_ERROR;
				CLANG_WARN_QUOTED_INCLUDE_IN_FRAMEWORK_HEADER = YES;
				CLANG_WARN_RANGE_LOOP_ANALYSIS = YES;
				CLANG_WARN_STRICT_PROTOTYPES = YES;
				CLANG_WARN_SUSPICIOUS_MOVE = YES;
				CLANG_WARN_UNGUARDED_AVAILABILITY = YES_AGGRESSIVE;
				CLANG_WARN_UNREACHABLE_CODE = YES;
				CLANG_WARN__DUPLICATE_METHOD_MATCH = YES;
				CODE_SIGN_IDENTITY = "iPhone Developer";
				COPY_PHASE_STRIP = NO;
				DEBUG_INFORMATION_FORMAT = dwarf;
				ENABLE_STRICT_OBJC_MSGSEND = YES;
				ENABLE_TESTABILITY = YES;
				EXCLUDED_ARCHS = "";
				GCC_C_LANGUAGE_STANDARD = gnu11;
				GCC_DYNAMIC_NO_PIC = NO;
				GCC_NO_COMMON_BLOCKS = YES;
				GCC_OPTIMIZATION_LEVEL = 0;
				GCC_PREPROCESSOR_DEFINITIONS = (
					"DEBUG=1",
					"$(inherited)",
				);
				GCC_WARN_64_TO_32_BIT_CONVERSION = YES;
				GCC_WARN_ABOUT_RETURN_TYPE = YES_ERROR;
				GCC_WARN_UNDECLARED_SELECTOR = YES;
				GCC_WARN_UNINITIALIZED_AUTOS = YES_AGGRESSIVE;
				GCC_WARN_UNUSED_FUNCTION = YES;
				GCC_WARN_UNUSED_VARIABLE = YES;
				IPHONEOS_DEPLOYMENT_TARGET = 13.0;
				MTL_ENABLE_DEBUG_INFO = YES;
				ONLY_ACTIVE_ARCH = YES;
				SDKROOT = iphoneos;
				SWIFT_ACTIVE_COMPILATION_CONDITIONS = DEBUG;
				SWIFT_OPTIMIZATION_LEVEL = "-Onone";
			};
			name = Debug;
		};
		A5CEC21F20E436F20016922A /* Release */ = {
			isa = XCBuildConfiguration;
			buildSettings = {
				ALWAYS_SEARCH_USER_PATHS = NO;
				BUNDLE_NAME = "";
				CLANG_ANALYZER_LOCALIZABILITY_NONLOCALIZED = YES;
				CLANG_ANALYZER_NONNULL = YES;
				CLANG_ANALYZER_NUMBER_OBJECT_CONVERSION = YES_AGGRESSIVE;
				CLANG_CXX_LANGUAGE_STANDARD = "gnu++14";
				CLANG_CXX_LIBRARY = "libc++";
				CLANG_ENABLE_MODULES = YES;
				CLANG_ENABLE_OBJC_ARC = YES;
				CLANG_ENABLE_OBJC_WEAK = YES;
				CLANG_WARN_BLOCK_CAPTURE_AUTORELEASING = YES;
				CLANG_WARN_BOOL_CONVERSION = YES;
				CLANG_WARN_COMMA = YES;
				CLANG_WARN_CONSTANT_CONVERSION = YES;
				CLANG_WARN_DEPRECATED_OBJC_IMPLEMENTATIONS = YES;
				CLANG_WARN_DIRECT_OBJC_ISA_USAGE = YES_ERROR;
				CLANG_WARN_DOCUMENTATION_COMMENTS = YES;
				CLANG_WARN_EMPTY_BODY = YES;
				CLANG_WARN_ENUM_CONVERSION = YES;
				CLANG_WARN_INFINITE_RECURSION = YES;
				CLANG_WARN_INT_CONVERSION = YES;
				CLANG_WARN_NON_LITERAL_NULL_CONVERSION = YES;
				CLANG_WARN_OBJC_IMPLICIT_RETAIN_SELF = YES;
				CLANG_WARN_OBJC_LITERAL_CONVERSION = YES;
				CLANG_WARN_OBJC_ROOT_CLASS = YES_ERROR;
				CLANG_WARN_QUOTED_INCLUDE_IN_FRAMEWORK_HEADER = YES;
				CLANG_WARN_RANGE_LOOP_ANALYSIS = YES;
				CLANG_WARN_STRICT_PROTOTYPES = YES;
				CLANG_WARN_SUSPICIOUS_MOVE = YES;
				CLANG_WARN_UNGUARDED_AVAILABILITY = YES_AGGRESSIVE;
				CLANG_WARN_UNREACHABLE_CODE = YES;
				CLANG_WARN__DUPLICATE_METHOD_MATCH = YES;
				CODE_SIGN_IDENTITY = "iPhone Developer";
				COPY_PHASE_STRIP = NO;
				DEBUG_INFORMATION_FORMAT = "dwarf-with-dsym";
				ENABLE_NS_ASSERTIONS = NO;
				ENABLE_STRICT_OBJC_MSGSEND = YES;
				EXCLUDED_ARCHS = "";
				GCC_C_LANGUAGE_STANDARD = gnu11;
				GCC_NO_COMMON_BLOCKS = YES;
				GCC_WARN_64_TO_32_BIT_CONVERSION = YES;
				GCC_WARN_ABOUT_RETURN_TYPE = YES_ERROR;
				GCC_WARN_UNDECLARED_SELECTOR = YES;
				GCC_WARN_UNINITIALIZED_AUTOS = YES_AGGRESSIVE;
				GCC_WARN_UNUSED_FUNCTION = YES;
				GCC_WARN_UNUSED_VARIABLE = YES;
				IPHONEOS_DEPLOYMENT_TARGET = 13.0;
				MTL_ENABLE_DEBUG_INFO = NO;
				SDKROOT = iphoneos;
				SWIFT_COMPILATION_MODE = wholemodule;
				SWIFT_OPTIMIZATION_LEVEL = "-O";
				VALIDATE_PRODUCT = YES;
			};
			name = Release;
		};
		A5CEC22120E436F20016922A /* Debug */ = {
			isa = XCBuildConfiguration;
			buildSettings = {
				ASSETCATALOG_COMPILER_APPICON_NAME = AppIcon;
				BUNDLE_NAME = "FluentUI DEV";
				CLANG_ENABLE_MODULES = YES;
				CODE_SIGN_IDENTITY = "iPhone Developer";
				CODE_SIGN_STYLE = Manual;
				DEVELOPMENT_TEAM = UBF8T346G9;
				INFOPLIST_FILE = FluentUI.Demo/Info.plist;
				LD_RUNPATH_SEARCH_PATHS = (
					"$(inherited)",
					"@executable_path/Frameworks",
				);
				OTHER_LDFLAGS = (
					"$(OTHER_LDFLAGS)",
					"-ObjC",
				);
				PRODUCT_BUNDLE_IDENTIFIER = com.microsoft.OfficeUIFabricDemo;
				PRODUCT_NAME = FluentUI.Demo;
				PROVISIONING_PROFILE = "63d62159-2691-4b44-9553-b668cc1746c1";
				PROVISIONING_PROFILE_SPECIFIER = "iOS Team Provisioning Profile";
				SWIFT_OBJC_BRIDGING_HEADER = "FluentUI.Demo/FluentUI.Demo-Bridging-Header.h";
				SWIFT_OPTIMIZATION_LEVEL = "-Onone";
				SWIFT_VERSION = 5.0;
				TARGETED_DEVICE_FAMILY = "1,2";
			};
			name = Debug;
		};
		A5CEC22220E436F20016922A /* Release */ = {
			isa = XCBuildConfiguration;
			buildSettings = {
				ASSETCATALOG_COMPILER_APPICON_NAME = AppIcon;
				BUNDLE_NAME = FluentUI;
				CLANG_ENABLE_MODULES = YES;
				CODE_SIGN_IDENTITY = "iPhone Developer";
				CODE_SIGN_STYLE = Manual;
				DEVELOPMENT_TEAM = UBF8T346G9;
				INFOPLIST_FILE = FluentUI.Demo/Info.plist;
				LD_RUNPATH_SEARCH_PATHS = (
					"$(inherited)",
					"@executable_path/Frameworks",
				);
				OTHER_LDFLAGS = (
					"$(OTHER_LDFLAGS)",
					"-ObjC",
				);
				PRODUCT_BUNDLE_IDENTIFIER = com.microsoft.OfficeUIFabricDemo;
				PRODUCT_NAME = FluentUI.Demo;
				PROVISIONING_PROFILE = "63d62159-2691-4b44-9553-b668cc1746c1";
				PROVISIONING_PROFILE_SPECIFIER = "iOS Team Provisioning Profile";
				SWIFT_OBJC_BRIDGING_HEADER = "FluentUI.Demo/FluentUI.Demo-Bridging-Header.h";
				SWIFT_VERSION = 5.0;
				TARGETED_DEVICE_FAMILY = "1,2";
			};
			name = Release;
		};
/* End XCBuildConfiguration section */

/* Begin XCConfigurationList section */
		A5CEC20720E436F10016922A /* Build configuration list for PBXProject "FluentUI.Demo" */ = {
			isa = XCConfigurationList;
			buildConfigurations = (
				A5CEC21E20E436F20016922A /* Debug */,
				A5CEC21F20E436F20016922A /* Release */,
				A52B636D21376228009F7ADF /* Dogfood */,
			);
			defaultConfigurationIsVisible = 0;
			defaultConfigurationName = Release;
		};
		A5CEC22020E436F20016922A /* Build configuration list for PBXNativeTarget "FluentUI.Demo" */ = {
			isa = XCConfigurationList;
			buildConfigurations = (
				A5CEC22120E436F20016922A /* Debug */,
				A5CEC22220E436F20016922A /* Release */,
				A52B636E21376228009F7ADF /* Dogfood */,
			);
			defaultConfigurationIsVisible = 0;
			defaultConfigurationName = Release;
		};
/* End XCConfigurationList section */

/* Begin XCRemoteSwiftPackageReference section */
		8F0B81102670200300463726 /* XCRemoteSwiftPackageReference "appcenter-sdk-apple" */ = {
			isa = XCRemoteSwiftPackageReference;
			repositoryURL = "https://github.com/microsoft/appcenter-sdk-apple.git";
			requirement = {
				kind = upToNextMajorVersion;
				minimumVersion = 4.2.0;
			};
		};
/* End XCRemoteSwiftPackageReference section */

/* Begin XCSwiftPackageProductDependency section */
		8F0B81112670200300463726 /* AppCenterDistribute */ = {
			isa = XCSwiftPackageProductDependency;
			package = 8F0B81102670200300463726 /* XCRemoteSwiftPackageReference "appcenter-sdk-apple" */;
			productName = AppCenterDistribute;
		};
		8F0B8113267021A700463726 /* AppCenterAnalytics */ = {
			isa = XCSwiftPackageProductDependency;
			package = 8F0B81102670200300463726 /* XCRemoteSwiftPackageReference "appcenter-sdk-apple" */;
			productName = AppCenterAnalytics;
		};
		8F0B8115267021A700463726 /* AppCenterCrashes */ = {
			isa = XCSwiftPackageProductDependency;
			package = 8F0B81102670200300463726 /* XCRemoteSwiftPackageReference "appcenter-sdk-apple" */;
			productName = AppCenterCrashes;
		};
/* End XCSwiftPackageProductDependency section */
	};
	rootObject = A5CEC20420E436F10016922A /* Project object */;
}<|MERGE_RESOLUTION|>--- conflicted
+++ resolved
@@ -13,14 +13,12 @@
 		5303259326B3198A00611D05 /* AvatarDemoController_SwiftUI.swift in Sources */ = {isa = PBXBuildFile; fileRef = 5303259226B3198A00611D05 /* AvatarDemoController_SwiftUI.swift */; };
 		5303259826B31A6300611D05 /* FluentUIDemoToggle.swift in Sources */ = {isa = PBXBuildFile; fileRef = 5303259726B31A6300611D05 /* FluentUIDemoToggle.swift */; };
 		5306075926A1E73F002D49CF /* AvatarGroupDemoController.swift in Sources */ = {isa = PBXBuildFile; fileRef = 5306075826A1E73F002D49CF /* AvatarGroupDemoController.swift */; };
-<<<<<<< HEAD
 		53097D3327028A7B00A6E4DC /* LeftNavDemoController.swift in Sources */ = {isa = PBXBuildFile; fileRef = 53097D2D27028A7B00A6E4DC /* LeftNavDemoController.swift */; };
 		53097D3527028A7B00A6E4DC /* ButtonLegacyDemoController.swift in Sources */ = {isa = PBXBuildFile; fileRef = 53097D2F27028A7B00A6E4DC /* ButtonLegacyDemoController.swift */; };
 		53097D3627028A7B00A6E4DC /* ThemingDemoController.swift in Sources */ = {isa = PBXBuildFile; fileRef = 53097D3027028A7B00A6E4DC /* ThemingDemoController.swift */; };
 		53097D3727028A7B00A6E4DC /* ButtonDemoController_SwiftUI.swift in Sources */ = {isa = PBXBuildFile; fileRef = 53097D3127028A7B00A6E4DC /* ButtonDemoController_SwiftUI.swift */; };
 		53097D3827028AA400A6E4DC /* ListDemoController.swift in Sources */ = {isa = PBXBuildFile; fileRef = EC8EA6AF2580D82A00F191CE /* ListDemoController.swift */; };
 		53097D3A27028AC900A6E4DC /* DateTimePickerDemoController.swift in Sources */ = {isa = PBXBuildFile; fileRef = FD7254EC21471A3F002F4069 /* DateTimePickerDemoController.swift */; };
-		53097D3B27028ACC00A6E4DC /* DrawerDemoController.swift in Sources */ = {isa = PBXBuildFile; fileRef = A5DCA75D211E3A92005F4CB7 /* DrawerDemoController.swift */; };
 		53097D3C27028AD000A6E4DC /* HUDDemoController.swift in Sources */ = {isa = PBXBuildFile; fileRef = B4E8F65121CD9579008A1598 /* HUDDemoController.swift */; };
 		53097D3D27028AD800A6E4DC /* NavigationControllerDemoController.swift in Sources */ = {isa = PBXBuildFile; fileRef = FD41C8F322E28EEB0086F899 /* NavigationControllerDemoController.swift */; };
 		53097D3E27028ADC00A6E4DC /* NotificationViewDemoController.swift in Sources */ = {isa = PBXBuildFile; fileRef = A5B6617523A4227300E801DD /* NotificationViewDemoController.swift */; };
@@ -30,8 +28,6 @@
 		53097D4227028AF000A6E4DC /* TabBarViewDemoController.swift in Sources */ = {isa = PBXBuildFile; fileRef = 11047D2522932DB1001F0F59 /* TabBarViewDemoController.swift */; };
 		53097D4327028AF400A6E4DC /* TableViewCellFileAccessoryViewDemoController.swift in Sources */ = {isa = PBXBuildFile; fileRef = 7DC2FB2A24C0F4FD00367A55 /* TableViewCellFileAccessoryViewDemoController.swift */; };
 		53097D4427028AFA00A6E4DC /* TooltipDemoController.swift in Sources */ = {isa = PBXBuildFile; fileRef = FD7DF06121FB941400857267 /* TooltipDemoController.swift */; };
-=======
->>>>>>> e8350070
 		5328D97A26FBA3EA00F3723B /* IndeterminateProgressBarDemoController_SwiftUI.swift in Sources */ = {isa = PBXBuildFile; fileRef = 5328D97826FBA3E900F3723B /* IndeterminateProgressBarDemoController_SwiftUI.swift */; };
 		5328D97B26FBA3EA00F3723B /* IndeterminateProgressBarDemoController.swift in Sources */ = {isa = PBXBuildFile; fileRef = 5328D97926FBA3E900F3723B /* IndeterminateProgressBarDemoController.swift */; };
 		532FE3DB26EA6D8D007539C0 /* ActivityIndicatorDemoController.swift in Sources */ = {isa = PBXBuildFile; fileRef = 532FE3D926EA6D8D007539C0 /* ActivityIndicatorDemoController.swift */; };
@@ -45,7 +41,6 @@
 		8F0B8116267021A700463726 /* AppCenterCrashes in Frameworks */ = {isa = PBXBuildFile; productRef = 8F0B8115267021A700463726 /* AppCenterCrashes */; };
 		923DF2DB271158C900637646 /* libFluentUI.a in Frameworks */ = {isa = PBXBuildFile; fileRef = 923DF2DA271158C900637646 /* libFluentUI.a */; };
 		923DF2DF27115B4700637646 /* FluentUIResources-ios.bundle in Resources */ = {isa = PBXBuildFile; fileRef = 923DF2DC271158CD00637646 /* FluentUIResources-ios.bundle */; };
-		923DF2E327115DF900637646 /* ObjectiveCDemoController.m in Sources */ = {isa = PBXBuildFile; fileRef = FDDD73FB22C6D86B00A9D995 /* ObjectiveCDemoController.m */; };
 		92561E732718AD090072ED00 /* DemoTableViewController.swift in Sources */ = {isa = PBXBuildFile; fileRef = 92561E722718AD090072ED00 /* DemoTableViewController.swift */; };
 		92D5598426A1523400328FD3 /* CardNudgeDemoController.swift in Sources */ = {isa = PBXBuildFile; fileRef = 92D5598326A1523400328FD3 /* CardNudgeDemoController.swift */; };
 		92E977B726C7144F008E10A8 /* UIResponder+Extensions.swift in Sources */ = {isa = PBXBuildFile; fileRef = 92E977B526C713F3008E10A8 /* UIResponder+Extensions.swift */; };
@@ -56,12 +51,7 @@
 		A5CEC21220E436F10016922A /* DemoListViewController.swift in Sources */ = {isa = PBXBuildFile; fileRef = A5CEC21120E436F10016922A /* DemoListViewController.swift */; };
 		A5CEC21920E436F20016922A /* Assets.xcassets in Resources */ = {isa = PBXBuildFile; fileRef = A5CEC21820E436F20016922A /* Assets.xcassets */; };
 		A5CEC21C20E436F20016922A /* LaunchScreen.storyboard in Resources */ = {isa = PBXBuildFile; fileRef = A5CEC21A20E436F20016922A /* LaunchScreen.storyboard */; };
-<<<<<<< HEAD
-		A5CEC22C20E450340016922A /* FluentUI.framework in Frameworks */ = {isa = PBXBuildFile; fileRef = A5CEC22A20E44FBF0016922A /* FluentUI.framework */; };
-		A5CEC22D20E450340016922A /* FluentUI.framework in Embed Frameworks */ = {isa = PBXBuildFile; fileRef = A5CEC22A20E44FBF0016922A /* FluentUI.framework */; settings = {ATTRIBUTES = (CodeSignOnCopy, RemoveHeadersOnCopy, ); }; };
-=======
 		A5DCA75E211E3A92005F4CB7 /* DrawerDemoController.swift in Sources */ = {isa = PBXBuildFile; fileRef = A5DCA75D211E3A92005F4CB7 /* DrawerDemoController.swift */; };
->>>>>>> e8350070
 		A5DCA760211E3B4C005F4CB7 /* DemoController.swift in Sources */ = {isa = PBXBuildFile; fileRef = A5DCA75F211E3B4C005F4CB7 /* DemoController.swift */; };
 		B441478F228E02540040E88E /* OtherCellsDemoController.swift in Sources */ = {isa = PBXBuildFile; fileRef = B441478E228E02540040E88E /* OtherCellsDemoController.swift */; };
 		B4414792228F6F740040E88E /* TableViewCellSampleData.swift in Sources */ = {isa = PBXBuildFile; fileRef = B4414791228F6F740040E88E /* TableViewCellSampleData.swift */; };
@@ -92,13 +82,10 @@
 		5303259226B3198A00611D05 /* AvatarDemoController_SwiftUI.swift */ = {isa = PBXFileReference; fileEncoding = 4; lastKnownFileType = sourcecode.swift; path = AvatarDemoController_SwiftUI.swift; sourceTree = "<group>"; };
 		5303259726B31A6300611D05 /* FluentUIDemoToggle.swift */ = {isa = PBXFileReference; fileEncoding = 4; lastKnownFileType = sourcecode.swift; path = FluentUIDemoToggle.swift; sourceTree = "<group>"; };
 		5306075826A1E73F002D49CF /* AvatarGroupDemoController.swift */ = {isa = PBXFileReference; fileEncoding = 4; lastKnownFileType = sourcecode.swift; path = AvatarGroupDemoController.swift; sourceTree = "<group>"; };
-<<<<<<< HEAD
 		53097D2D27028A7B00A6E4DC /* LeftNavDemoController.swift */ = {isa = PBXFileReference; fileEncoding = 4; lastKnownFileType = sourcecode.swift; path = LeftNavDemoController.swift; sourceTree = "<group>"; };
 		53097D2F27028A7B00A6E4DC /* ButtonLegacyDemoController.swift */ = {isa = PBXFileReference; fileEncoding = 4; lastKnownFileType = sourcecode.swift; path = ButtonLegacyDemoController.swift; sourceTree = "<group>"; };
 		53097D3027028A7B00A6E4DC /* ThemingDemoController.swift */ = {isa = PBXFileReference; fileEncoding = 4; lastKnownFileType = sourcecode.swift; path = ThemingDemoController.swift; sourceTree = "<group>"; };
 		53097D3127028A7B00A6E4DC /* ButtonDemoController_SwiftUI.swift */ = {isa = PBXFileReference; fileEncoding = 4; lastKnownFileType = sourcecode.swift; path = ButtonDemoController_SwiftUI.swift; sourceTree = "<group>"; };
-=======
->>>>>>> e8350070
 		5328D97826FBA3E900F3723B /* IndeterminateProgressBarDemoController_SwiftUI.swift */ = {isa = PBXFileReference; fileEncoding = 4; lastKnownFileType = sourcecode.swift; path = IndeterminateProgressBarDemoController_SwiftUI.swift; sourceTree = "<group>"; };
 		5328D97926FBA3E900F3723B /* IndeterminateProgressBarDemoController.swift */ = {isa = PBXFileReference; fileEncoding = 4; lastKnownFileType = sourcecode.swift; path = IndeterminateProgressBarDemoController.swift; sourceTree = "<group>"; };
 		532FE3D926EA6D8D007539C0 /* ActivityIndicatorDemoController.swift */ = {isa = PBXFileReference; fileEncoding = 4; lastKnownFileType = sourcecode.swift; path = ActivityIndicatorDemoController.swift; sourceTree = "<group>"; };
@@ -147,11 +134,7 @@
 		CCC18C2E2501C75F00BE830E /* CardViewDemoController.swift */ = {isa = PBXFileReference; lastKnownFileType = sourcecode.swift; path = CardViewDemoController.swift; sourceTree = "<group>"; };
 		E6842973247B672000A29C40 /* SceneDelegate.swift */ = {isa = PBXFileReference; lastKnownFileType = sourcecode.swift; path = SceneDelegate.swift; sourceTree = "<group>"; };
 		E6842995247C350700A29C40 /* DemoColorThemes.swift */ = {isa = PBXFileReference; lastKnownFileType = sourcecode.swift; path = DemoColorThemes.swift; sourceTree = "<group>"; };
-<<<<<<< HEAD
-		EC7D5AF5DAF7393E14BF5B28 /* Pods_FluentUI_Demo.framework */ = {isa = PBXFileReference; explicitFileType = wrapper.framework; includeInIndex = 0; path = Pods_FluentUI_Demo.framework; sourceTree = BUILT_PRODUCTS_DIR; };
 		EC8EA6AF2580D82A00F191CE /* ListDemoController.swift */ = {isa = PBXFileReference; lastKnownFileType = sourcecode.swift; path = ListDemoController.swift; sourceTree = "<group>"; };
-=======
->>>>>>> e8350070
 		FC414E3625888BC300069E73 /* CommandBarDemoController.swift */ = {isa = PBXFileReference; lastKnownFileType = sourcecode.swift; path = CommandBarDemoController.swift; sourceTree = "<group>"; };
 		FD41C8F322E28EEB0086F899 /* NavigationControllerDemoController.swift */ = {isa = PBXFileReference; lastKnownFileType = sourcecode.swift; path = NavigationControllerDemoController.swift; sourceTree = "<group>"; };
 		FD6AE76C225679A4002CFDFE /* en */ = {isa = PBXFileReference; lastKnownFileType = text.plist.strings; name = en; path = en.lproj/LaunchScreen.strings; sourceTree = "<group>"; };
@@ -519,11 +502,8 @@
 				92561E732718AD090072ED00 /* DemoTableViewController.swift in Sources */,
 				497DC2DE24185896008D86F8 /* PillButtonBarDemoController.swift in Sources */,
 				B4EF53C5215C45C400573E8F /* PersonaListViewDemoController.swift in Sources */,
-<<<<<<< HEAD
 				53097D3627028A7B00A6E4DC /* ThemingDemoController.swift in Sources */,
-=======
 				A5DCA75E211E3A92005F4CB7 /* DrawerDemoController.swift in Sources */,
->>>>>>> e8350070
 				B4414792228F6F740040E88E /* TableViewCellSampleData.swift in Sources */,
 				53097D3527028A7B00A6E4DC /* ButtonLegacyDemoController.swift in Sources */,
 				E6842974247B672000A29C40 /* SceneDelegate.swift in Sources */,
@@ -537,11 +517,6 @@
 				A5CEC21220E436F10016922A /* DemoListViewController.swift in Sources */,
 				53097D3E27028ADC00A6E4DC /* NotificationViewDemoController.swift in Sources */,
 				5328D97A26FBA3EA00F3723B /* IndeterminateProgressBarDemoController_SwiftUI.swift in Sources */,
-<<<<<<< HEAD
-=======
-				92E4784C2661AED800BAA058 /* PersonaButtonCarouselDemoController.swift in Sources */,
-				923DF2E327115DF900637646 /* ObjectiveCDemoController.m in Sources */,
->>>>>>> e8350070
 				B498141621E42C140077B48D /* TableViewCellDemoController.swift in Sources */,
 				FDCF7C8321BF35680058E9E6 /* SegmentedControlDemoController.swift in Sources */,
 				53097D4027028AE500A6E4DC /* PersonaButtonCarouselDemoController.swift in Sources */,
@@ -561,7 +536,6 @@
 				B444D6B82183BA4B0002B4D4 /* BadgeViewDemoController.swift in Sources */,
 				A591A3F420F429EB001ED23B /* Demos.swift in Sources */,
 				B4C39552227A4AC800539EC2 /* TableViewSampleData.swift in Sources */,
-				53097D3B27028ACC00A6E4DC /* DrawerDemoController.swift in Sources */,
 			);
 			runOnlyForDeploymentPostprocessing = 0;
 		};
