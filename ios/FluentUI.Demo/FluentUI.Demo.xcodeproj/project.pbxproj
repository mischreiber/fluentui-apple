--- conflicted
+++ resolved
@@ -58,14 +58,11 @@
 		CCC18C2F2501C75F00BE830E /* CardViewDemoController.swift in Sources */ = {isa = PBXBuildFile; fileRef = CCC18C2E2501C75F00BE830E /* CardViewDemoController.swift */; };
 		E6842974247B672000A29C40 /* SceneDelegate.swift in Sources */ = {isa = PBXBuildFile; fileRef = E6842973247B672000A29C40 /* SceneDelegate.swift */; };
 		E6842996247C350700A29C40 /* DemoColorThemeWindows.swift in Sources */ = {isa = PBXBuildFile; fileRef = E6842995247C350700A29C40 /* DemoColorThemeWindows.swift */; };
-<<<<<<< HEAD
 		EC8EA6B02580D82A00F191CE /* ListDemoController.swift in Sources */ = {isa = PBXBuildFile; fileRef = EC8EA6AF2580D82A00F191CE /* ListDemoController.swift */; };
-=======
 		FC414E3725888BC300069E73 /* CommandBarDemoController.swift in Sources */ = {isa = PBXBuildFile; fileRef = FC414E3625888BC300069E73 /* CommandBarDemoController.swift */; };
 		FD41C8F422E28EEB0086F899 /* NavigationControllerDemoController.swift in Sources */ = {isa = PBXBuildFile; fileRef = FD41C8F322E28EEB0086F899 /* NavigationControllerDemoController.swift */; };
 		FD7254ED21471A3F002F4069 /* DateTimePickerDemoController.swift in Sources */ = {isa = PBXBuildFile; fileRef = FD7254EC21471A3F002F4069 /* DateTimePickerDemoController.swift */; };
 		FD7DF06221FB941500857267 /* TooltipDemoController.swift in Sources */ = {isa = PBXBuildFile; fileRef = FD7DF06121FB941400857267 /* TooltipDemoController.swift */; };
->>>>>>> b6aa9aab
 		FDCF7C8321BF35680058E9E6 /* SegmentedControlDemoController.swift in Sources */ = {isa = PBXBuildFile; fileRef = FDCF7C8221BF35680058E9E6 /* SegmentedControlDemoController.swift */; };
 /* End PBXBuildFile section */
 
@@ -135,11 +132,8 @@
 		E6842995247C350700A29C40 /* DemoColorThemeWindows.swift */ = {isa = PBXFileReference; lastKnownFileType = sourcecode.swift; path = DemoColorThemeWindows.swift; sourceTree = "<group>"; };
 		E6D2996ECAAD9A81A6338783 /* Pods-FluentUI.Demo.dogfood.xcconfig */ = {isa = PBXFileReference; includeInIndex = 1; lastKnownFileType = text.xcconfig; name = "Pods-FluentUI.Demo.dogfood.xcconfig"; path = "Target Support Files/Pods-FluentUI.Demo/Pods-FluentUI.Demo.dogfood.xcconfig"; sourceTree = "<group>"; };
 		EC7D5AF5DAF7393E14BF5B28 /* Pods_FluentUI_Demo.framework */ = {isa = PBXFileReference; explicitFileType = wrapper.framework; includeInIndex = 0; path = Pods_FluentUI_Demo.framework; sourceTree = BUILT_PRODUCTS_DIR; };
-<<<<<<< HEAD
 		EC8EA6AF2580D82A00F191CE /* ListDemoController.swift */ = {isa = PBXFileReference; lastKnownFileType = sourcecode.swift; path = ListDemoController.swift; sourceTree = "<group>"; };
-=======
 		FC414E3625888BC300069E73 /* CommandBarDemoController.swift */ = {isa = PBXFileReference; lastKnownFileType = sourcecode.swift; path = CommandBarDemoController.swift; sourceTree = "<group>"; };
->>>>>>> b6aa9aab
 		FD41C8F322E28EEB0086F899 /* NavigationControllerDemoController.swift */ = {isa = PBXFileReference; lastKnownFileType = sourcecode.swift; path = NavigationControllerDemoController.swift; sourceTree = "<group>"; };
 		FD6AE76C225679A4002CFDFE /* en */ = {isa = PBXFileReference; lastKnownFileType = text.plist.strings; name = en; path = en.lproj/LaunchScreen.strings; sourceTree = "<group>"; };
 		FD6AE76E225679A7002CFDFE /* ar */ = {isa = PBXFileReference; lastKnownFileType = text.plist.strings; name = ar; path = ar.lproj/LaunchScreen.strings; sourceTree = "<group>"; };
@@ -499,11 +493,8 @@
 				53B659C4257AA69E00070405 /* DrawerLegacyDemoController.swift in Sources */,
 				8AF03E2024B6BE3100E6E2A2 /* ContactCollectionViewDemoController.swift in Sources */,
 				A5DCA760211E3B4C005F4CB7 /* DemoController.swift in Sources */,
-<<<<<<< HEAD
-=======
 				7D0931C124AAA3D30072458A /* SideTabBarDemoController.swift in Sources */,
 				FC414E3725888BC300069E73 /* CommandBarDemoController.swift in Sources */,
->>>>>>> b6aa9aab
 				B45EB79221A4D047008646A2 /* BadgeFieldDemoController.swift in Sources */,
 				535401CC25BB4FEA0047DC47 /* AvatarLegacyDemoController.swift in Sources */,
 				B4EF66562295F729007FEAB0 /* TableViewHeaderFooterSampleData.swift in Sources */,
