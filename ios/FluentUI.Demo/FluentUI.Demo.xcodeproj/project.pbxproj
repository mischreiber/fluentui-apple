// !$*UTF8*$!
{
	archiveVersion = 1;
	classes = {
	};
	objectVersion = 52;
	objects = {

/* Begin PBXBuildFile section */
		114CF8B82423E10900D064AA /* ColorDemoController.swift in Sources */ = {isa = PBXBuildFile; fileRef = 114CF8B72423E10900D064AA /* ColorDemoController.swift */; };
		2F0A96FC25CA047100EF9736 /* SearchBarDemoController.swift in Sources */ = {isa = PBXBuildFile; fileRef = 2F0A96FB25CA047100EF9736 /* SearchBarDemoController.swift */; };
		497DC2DE24185896008D86F8 /* PillButtonBarDemoController.swift in Sources */ = {isa = PBXBuildFile; fileRef = 497DC2DD24185896008D86F8 /* PillButtonBarDemoController.swift */; };
		5303259326B3198A00611D05 /* AvatarDemoController_SwiftUI.swift in Sources */ = {isa = PBXBuildFile; fileRef = 5303259226B3198A00611D05 /* AvatarDemoController_SwiftUI.swift */; };
		5303259826B31A6300611D05 /* FluentUIDemoToggle.swift in Sources */ = {isa = PBXBuildFile; fileRef = 5303259726B31A6300611D05 /* FluentUIDemoToggle.swift */; };
		5306075926A1E73F002D49CF /* AvatarGroupDemoController.swift in Sources */ = {isa = PBXBuildFile; fileRef = 5306075826A1E73F002D49CF /* AvatarGroupDemoController.swift */; };
<<<<<<< HEAD
		53097D3227028A7B00A6E4DC /* ActivityIndicatorDemoController_SwiftUI.swift in Sources */ = {isa = PBXBuildFile; fileRef = 53097D2C27028A7B00A6E4DC /* ActivityIndicatorDemoController_SwiftUI.swift */; };
		53097D3327028A7B00A6E4DC /* LeftNavDemoController.swift in Sources */ = {isa = PBXBuildFile; fileRef = 53097D2D27028A7B00A6E4DC /* LeftNavDemoController.swift */; };
		53097D3427028A7B00A6E4DC /* ActivityIndicatorDemoController.swift in Sources */ = {isa = PBXBuildFile; fileRef = 53097D2E27028A7B00A6E4DC /* ActivityIndicatorDemoController.swift */; };
		53097D3527028A7B00A6E4DC /* ButtonLegacyDemoController.swift in Sources */ = {isa = PBXBuildFile; fileRef = 53097D2F27028A7B00A6E4DC /* ButtonLegacyDemoController.swift */; };
		53097D3627028A7B00A6E4DC /* ThemingDemoController.swift in Sources */ = {isa = PBXBuildFile; fileRef = 53097D3027028A7B00A6E4DC /* ThemingDemoController.swift */; };
		53097D3727028A7B00A6E4DC /* ButtonDemoController_SwiftUI.swift in Sources */ = {isa = PBXBuildFile; fileRef = 53097D3127028A7B00A6E4DC /* ButtonDemoController_SwiftUI.swift */; };
		53097D3827028AA400A6E4DC /* ListDemoController.swift in Sources */ = {isa = PBXBuildFile; fileRef = EC8EA6AF2580D82A00F191CE /* ListDemoController.swift */; };
		53097D3927028ABE00A6E4DC /* ActivityIndicatorViewDemoController.swift in Sources */ = {isa = PBXBuildFile; fileRef = B4D852D822580661004B1B29 /* ActivityIndicatorViewDemoController.swift */; };
		53097D3A27028AC900A6E4DC /* DateTimePickerDemoController.swift in Sources */ = {isa = PBXBuildFile; fileRef = FD7254EC21471A3F002F4069 /* DateTimePickerDemoController.swift */; };
		53097D3B27028ACC00A6E4DC /* DrawerDemoController.swift in Sources */ = {isa = PBXBuildFile; fileRef = A5DCA75D211E3A92005F4CB7 /* DrawerDemoController.swift */; };
		53097D3C27028AD000A6E4DC /* HUDDemoController.swift in Sources */ = {isa = PBXBuildFile; fileRef = B4E8F65121CD9579008A1598 /* HUDDemoController.swift */; };
		53097D3D27028AD800A6E4DC /* NavigationControllerDemoController.swift in Sources */ = {isa = PBXBuildFile; fileRef = FD41C8F322E28EEB0086F899 /* NavigationControllerDemoController.swift */; };
		53097D3E27028ADC00A6E4DC /* NotificationViewDemoController.swift in Sources */ = {isa = PBXBuildFile; fileRef = A5B6617523A4227300E801DD /* NotificationViewDemoController.swift */; };
		53097D3F27028AE100A6E4DC /* ObjectiveCDemoController.m in Sources */ = {isa = PBXBuildFile; fileRef = FDDD73FB22C6D86B00A9D995 /* ObjectiveCDemoController.m */; };
		53097D4027028AE500A6E4DC /* PersonaButtonCarouselDemoController.swift in Sources */ = {isa = PBXBuildFile; fileRef = 92E4784B2661AED800BAA058 /* PersonaButtonCarouselDemoController.swift */; };
		53097D4127028AEA00A6E4DC /* PopupMenuDemoController.swift in Sources */ = {isa = PBXBuildFile; fileRef = A5961FA8218A61BB00E2A506 /* PopupMenuDemoController.swift */; };
		53097D4227028AF000A6E4DC /* TabBarViewDemoController.swift in Sources */ = {isa = PBXBuildFile; fileRef = 11047D2522932DB1001F0F59 /* TabBarViewDemoController.swift */; };
		53097D4327028AF400A6E4DC /* TableViewCellFileAccessoryViewDemoController.swift in Sources */ = {isa = PBXBuildFile; fileRef = 7DC2FB2A24C0F4FD00367A55 /* TableViewCellFileAccessoryViewDemoController.swift */; };
		53097D4427028AFA00A6E4DC /* TooltipDemoController.swift in Sources */ = {isa = PBXBuildFile; fileRef = FD7DF06121FB941400857267 /* TooltipDemoController.swift */; };
=======
		532FE3DB26EA6D8D007539C0 /* ActivityIndicatorDemoController.swift in Sources */ = {isa = PBXBuildFile; fileRef = 532FE3D926EA6D8D007539C0 /* ActivityIndicatorDemoController.swift */; };
		532FE3DC26EA6D8D007539C0 /* ActivityIndicatorDemoController_SwiftUI.swift in Sources */ = {isa = PBXBuildFile; fileRef = 532FE3DA26EA6D8D007539C0 /* ActivityIndicatorDemoController_SwiftUI.swift */; };
>>>>>>> 3e5caa0e
		5328D97A26FBA3EA00F3723B /* IndeterminateProgressBarDemoController_SwiftUI.swift in Sources */ = {isa = PBXBuildFile; fileRef = 5328D97826FBA3E900F3723B /* IndeterminateProgressBarDemoController_SwiftUI.swift */; };
		5328D97B26FBA3EA00F3723B /* IndeterminateProgressBarDemoController.swift in Sources */ = {isa = PBXBuildFile; fileRef = 5328D97926FBA3E900F3723B /* IndeterminateProgressBarDemoController.swift */; };
		5373D55F2694C3070032A3B4 /* AvatarDemoController.swift in Sources */ = {isa = PBXBuildFile; fileRef = 5373D55E2694C3070032A3B4 /* AvatarDemoController.swift */; };
		7D0931C124AAA3D30072458A /* SideTabBarDemoController.swift in Sources */ = {isa = PBXBuildFile; fileRef = 7D0931C024AAA3D30072458A /* SideTabBarDemoController.swift */; };
		80AECC0C2630F1BB005AF2F3 /* BottomCommandingDemoController.swift in Sources */ = {isa = PBXBuildFile; fileRef = 80AECC0B2630F1BB005AF2F3 /* BottomCommandingDemoController.swift */; };
		80B1F7012628D8BB004DFEE5 /* BottomSheetDemoController.swift in Sources */ = {isa = PBXBuildFile; fileRef = 80B1F7002628D8BB004DFEE5 /* BottomSheetDemoController.swift */; };
		8F0B81122670200300463726 /* AppCenterDistribute in Frameworks */ = {isa = PBXBuildFile; productRef = 8F0B81112670200300463726 /* AppCenterDistribute */; };
		8F0B8114267021A700463726 /* AppCenterAnalytics in Frameworks */ = {isa = PBXBuildFile; productRef = 8F0B8113267021A700463726 /* AppCenterAnalytics */; };
		8F0B8116267021A700463726 /* AppCenterCrashes in Frameworks */ = {isa = PBXBuildFile; productRef = 8F0B8115267021A700463726 /* AppCenterCrashes */; };
		92ABB39026BC66FE00BA179A /* (null) in Sources */ = {isa = PBXBuildFile; };
		92D5598426A1523400328FD3 /* CardNudgeDemoController.swift in Sources */ = {isa = PBXBuildFile; fileRef = 92D5598326A1523400328FD3 /* CardNudgeDemoController.swift */; };
		92E977B726C7144F008E10A8 /* UIResponder+Extensions.swift in Sources */ = {isa = PBXBuildFile; fileRef = 92E977B526C713F3008E10A8 /* UIResponder+Extensions.swift */; };
		92E977B826C7144F008E10A8 /* DemoControllerScrollView.swift in Sources */ = {isa = PBXBuildFile; fileRef = 92E977B426C713F3008E10A8 /* DemoControllerScrollView.swift */; };
		A589F856211BA71000471C23 /* LabelDemoController.swift in Sources */ = {isa = PBXBuildFile; fileRef = A589F855211BA71000471C23 /* LabelDemoController.swift */; };
		A591A3F420F429EB001ED23B /* Demos.swift in Sources */ = {isa = PBXBuildFile; fileRef = A591A3F320F429EB001ED23B /* Demos.swift */; };
		A5CEC21020E436F10016922A /* AppDelegate.swift in Sources */ = {isa = PBXBuildFile; fileRef = A5CEC20F20E436F10016922A /* AppDelegate.swift */; };
		A5CEC21220E436F10016922A /* DemoListViewController.swift in Sources */ = {isa = PBXBuildFile; fileRef = A5CEC21120E436F10016922A /* DemoListViewController.swift */; };
		A5CEC21920E436F20016922A /* Assets.xcassets in Resources */ = {isa = PBXBuildFile; fileRef = A5CEC21820E436F20016922A /* Assets.xcassets */; };
		A5CEC21C20E436F20016922A /* LaunchScreen.storyboard in Resources */ = {isa = PBXBuildFile; fileRef = A5CEC21A20E436F20016922A /* LaunchScreen.storyboard */; };
		A5CEC22C20E450340016922A /* FluentUI.framework in Frameworks */ = {isa = PBXBuildFile; fileRef = A5CEC22A20E44FBF0016922A /* FluentUI.framework */; };
		A5CEC22D20E450340016922A /* FluentUI.framework in Embed Frameworks */ = {isa = PBXBuildFile; fileRef = A5CEC22A20E44FBF0016922A /* FluentUI.framework */; settings = {ATTRIBUTES = (CodeSignOnCopy, RemoveHeadersOnCopy, ); }; };
		A5DCA760211E3B4C005F4CB7 /* DemoController.swift in Sources */ = {isa = PBXBuildFile; fileRef = A5DCA75F211E3B4C005F4CB7 /* DemoController.swift */; };
		B441478F228E02540040E88E /* OtherCellsDemoController.swift in Sources */ = {isa = PBXBuildFile; fileRef = B441478E228E02540040E88E /* OtherCellsDemoController.swift */; };
		B4414792228F6F740040E88E /* TableViewCellSampleData.swift in Sources */ = {isa = PBXBuildFile; fileRef = B4414791228F6F740040E88E /* TableViewCellSampleData.swift */; };
		B4414794228F6FDF0040E88E /* OtherCellsSampleData.swift in Sources */ = {isa = PBXBuildFile; fileRef = B4414793228F6FDF0040E88E /* OtherCellsSampleData.swift */; };
		B444D6B82183BA4B0002B4D4 /* BadgeViewDemoController.swift in Sources */ = {isa = PBXBuildFile; fileRef = B444D6B72183BA4B0002B4D4 /* BadgeViewDemoController.swift */; };
		B4575C5122FB8B6900EBD0EB /* PeoplePickerDemoController.swift in Sources */ = {isa = PBXBuildFile; fileRef = B4575C5022FB8B6900EBD0EB /* PeoplePickerDemoController.swift */; };
		B45EB79221A4D047008646A2 /* BadgeFieldDemoController.swift in Sources */ = {isa = PBXBuildFile; fileRef = B45EB79121A4D047008646A2 /* BadgeFieldDemoController.swift */; };
		B498141621E42C140077B48D /* TableViewCellDemoController.swift in Sources */ = {isa = PBXBuildFile; fileRef = B498141521E42C140077B48D /* TableViewCellDemoController.swift */; };
		B4C39552227A4AC800539EC2 /* TableViewSampleData.swift in Sources */ = {isa = PBXBuildFile; fileRef = B4C39551227A4AC800539EC2 /* TableViewSampleData.swift */; };
		B4D852DB225C010A004B1B29 /* ButtonDemoController.swift in Sources */ = {isa = PBXBuildFile; fileRef = B4D852DA225C010A004B1B29 /* ButtonDemoController.swift */; };
		B4EF53C5215C45C400573E8F /* PersonaListViewDemoController.swift in Sources */ = {isa = PBXBuildFile; fileRef = B4EF53C4215C45C400573E8F /* PersonaListViewDemoController.swift */; };
		B4EF66542295F1A8007FEAB0 /* TableViewHeaderFooterViewDemoController.swift in Sources */ = {isa = PBXBuildFile; fileRef = B4EF66532295F1A8007FEAB0 /* TableViewHeaderFooterViewDemoController.swift */; };
		B4EF66562295F729007FEAB0 /* TableViewHeaderFooterSampleData.swift in Sources */ = {isa = PBXBuildFile; fileRef = B4EF66552295F729007FEAB0 /* TableViewHeaderFooterSampleData.swift */; };
		C038992E2359307D00265026 /* TableViewCellShimmerDemoController.swift in Sources */ = {isa = PBXBuildFile; fileRef = C038992D2359307D00265026 /* TableViewCellShimmerDemoController.swift */; };
		C0938E4A235F733100256251 /* ShimmerLinesViewDemoController.swift in Sources */ = {isa = PBXBuildFile; fileRef = C0938E49235F733100256251 /* ShimmerLinesViewDemoController.swift */; };
		CCC18C2F2501C75F00BE830E /* CardViewDemoController.swift in Sources */ = {isa = PBXBuildFile; fileRef = CCC18C2E2501C75F00BE830E /* CardViewDemoController.swift */; };
		E6842974247B672000A29C40 /* SceneDelegate.swift in Sources */ = {isa = PBXBuildFile; fileRef = E6842973247B672000A29C40 /* SceneDelegate.swift */; };
		E6842996247C350700A29C40 /* DemoColorThemes.swift in Sources */ = {isa = PBXBuildFile; fileRef = E6842995247C350700A29C40 /* DemoColorThemes.swift */; };
		FC414E3725888BC300069E73 /* CommandBarDemoController.swift in Sources */ = {isa = PBXBuildFile; fileRef = FC414E3625888BC300069E73 /* CommandBarDemoController.swift */; };
		FDCF7C8321BF35680058E9E6 /* SegmentedControlDemoController.swift in Sources */ = {isa = PBXBuildFile; fileRef = FDCF7C8221BF35680058E9E6 /* SegmentedControlDemoController.swift */; };
/* End PBXBuildFile section */

/* Begin PBXCopyFilesBuildPhase section */
		A5CEC22E20E450340016922A /* Embed Frameworks */ = {
			isa = PBXCopyFilesBuildPhase;
			buildActionMask = 2147483647;
			dstPath = "";
			dstSubfolderSpec = 10;
			files = (
				A5CEC22D20E450340016922A /* FluentUI.framework in Embed Frameworks */,
			);
			name = "Embed Frameworks";
			runOnlyForDeploymentPostprocessing = 0;
		};
/* End PBXCopyFilesBuildPhase section */

/* Begin PBXFileReference section */
		11047D2522932DB1001F0F59 /* TabBarViewDemoController.swift */ = {isa = PBXFileReference; lastKnownFileType = sourcecode.swift; path = TabBarViewDemoController.swift; sourceTree = "<group>"; };
		114CF8B72423E10900D064AA /* ColorDemoController.swift */ = {isa = PBXFileReference; lastKnownFileType = sourcecode.swift; path = ColorDemoController.swift; sourceTree = "<group>"; };
		2F0A96FB25CA047100EF9736 /* SearchBarDemoController.swift */ = {isa = PBXFileReference; fileEncoding = 4; lastKnownFileType = sourcecode.swift; path = SearchBarDemoController.swift; sourceTree = "<group>"; };
		497DC2DD24185896008D86F8 /* PillButtonBarDemoController.swift */ = {isa = PBXFileReference; fileEncoding = 4; lastKnownFileType = sourcecode.swift; path = PillButtonBarDemoController.swift; sourceTree = "<group>"; };
		5303259226B3198A00611D05 /* AvatarDemoController_SwiftUI.swift */ = {isa = PBXFileReference; fileEncoding = 4; lastKnownFileType = sourcecode.swift; path = AvatarDemoController_SwiftUI.swift; sourceTree = "<group>"; };
		5303259726B31A6300611D05 /* FluentUIDemoToggle.swift */ = {isa = PBXFileReference; fileEncoding = 4; lastKnownFileType = sourcecode.swift; path = FluentUIDemoToggle.swift; sourceTree = "<group>"; };
		5306075826A1E73F002D49CF /* AvatarGroupDemoController.swift */ = {isa = PBXFileReference; fileEncoding = 4; lastKnownFileType = sourcecode.swift; path = AvatarGroupDemoController.swift; sourceTree = "<group>"; };
<<<<<<< HEAD
		53097D2C27028A7B00A6E4DC /* ActivityIndicatorDemoController_SwiftUI.swift */ = {isa = PBXFileReference; fileEncoding = 4; lastKnownFileType = sourcecode.swift; path = ActivityIndicatorDemoController_SwiftUI.swift; sourceTree = "<group>"; };
		53097D2D27028A7B00A6E4DC /* LeftNavDemoController.swift */ = {isa = PBXFileReference; fileEncoding = 4; lastKnownFileType = sourcecode.swift; path = LeftNavDemoController.swift; sourceTree = "<group>"; };
		53097D2E27028A7B00A6E4DC /* ActivityIndicatorDemoController.swift */ = {isa = PBXFileReference; fileEncoding = 4; lastKnownFileType = sourcecode.swift; path = ActivityIndicatorDemoController.swift; sourceTree = "<group>"; };
		53097D2F27028A7B00A6E4DC /* ButtonLegacyDemoController.swift */ = {isa = PBXFileReference; fileEncoding = 4; lastKnownFileType = sourcecode.swift; path = ButtonLegacyDemoController.swift; sourceTree = "<group>"; };
		53097D3027028A7B00A6E4DC /* ThemingDemoController.swift */ = {isa = PBXFileReference; fileEncoding = 4; lastKnownFileType = sourcecode.swift; path = ThemingDemoController.swift; sourceTree = "<group>"; };
		53097D3127028A7B00A6E4DC /* ButtonDemoController_SwiftUI.swift */ = {isa = PBXFileReference; fileEncoding = 4; lastKnownFileType = sourcecode.swift; path = ButtonDemoController_SwiftUI.swift; sourceTree = "<group>"; };
=======
		532FE3D926EA6D8D007539C0 /* ActivityIndicatorDemoController.swift */ = {isa = PBXFileReference; fileEncoding = 4; lastKnownFileType = sourcecode.swift; path = ActivityIndicatorDemoController.swift; sourceTree = "<group>"; };
		532FE3DA26EA6D8D007539C0 /* ActivityIndicatorDemoController_SwiftUI.swift */ = {isa = PBXFileReference; fileEncoding = 4; lastKnownFileType = sourcecode.swift; path = ActivityIndicatorDemoController_SwiftUI.swift; sourceTree = "<group>"; };
>>>>>>> 3e5caa0e
		5328D97826FBA3E900F3723B /* IndeterminateProgressBarDemoController_SwiftUI.swift */ = {isa = PBXFileReference; fileEncoding = 4; lastKnownFileType = sourcecode.swift; path = IndeterminateProgressBarDemoController_SwiftUI.swift; sourceTree = "<group>"; };
		5328D97926FBA3E900F3723B /* IndeterminateProgressBarDemoController.swift */ = {isa = PBXFileReference; fileEncoding = 4; lastKnownFileType = sourcecode.swift; path = IndeterminateProgressBarDemoController.swift; sourceTree = "<group>"; };
		5373D55E2694C3070032A3B4 /* AvatarDemoController.swift */ = {isa = PBXFileReference; fileEncoding = 4; lastKnownFileType = sourcecode.swift; path = AvatarDemoController.swift; sourceTree = "<group>"; };
		5373F95426F28D3A007F1410 /* IndeterminateProgressBarDemoController_SwiftUI.swift */ = {isa = PBXFileReference; fileEncoding = 4; lastKnownFileType = sourcecode.swift; path = IndeterminateProgressBarDemoController_SwiftUI.swift; sourceTree = "<group>"; };
		5373F95626F28D9B007F1410 /* IndeterminateProgressBarDemoController.swift */ = {isa = PBXFileReference; fileEncoding = 4; lastKnownFileType = sourcecode.swift; path = IndeterminateProgressBarDemoController.swift; sourceTree = "<group>"; };
		7D0931C024AAA3D30072458A /* SideTabBarDemoController.swift */ = {isa = PBXFileReference; fileEncoding = 4; lastKnownFileType = sourcecode.swift; path = SideTabBarDemoController.swift; sourceTree = "<group>"; };
		7DC2FB2A24C0F4FD00367A55 /* TableViewCellFileAccessoryViewDemoController.swift */ = {isa = PBXFileReference; fileEncoding = 4; lastKnownFileType = sourcecode.swift; path = TableViewCellFileAccessoryViewDemoController.swift; sourceTree = "<group>"; };
		80AECC0B2630F1BB005AF2F3 /* BottomCommandingDemoController.swift */ = {isa = PBXFileReference; lastKnownFileType = sourcecode.swift; path = BottomCommandingDemoController.swift; sourceTree = "<group>"; };
		80B1F7002628D8BB004DFEE5 /* BottomSheetDemoController.swift */ = {isa = PBXFileReference; lastKnownFileType = sourcecode.swift; path = BottomSheetDemoController.swift; sourceTree = "<group>"; };
		92D5598326A1523400328FD3 /* CardNudgeDemoController.swift */ = {isa = PBXFileReference; lastKnownFileType = sourcecode.swift; path = CardNudgeDemoController.swift; sourceTree = "<group>"; };
		92E4784B2661AED800BAA058 /* PersonaButtonCarouselDemoController.swift */ = {isa = PBXFileReference; lastKnownFileType = sourcecode.swift; path = PersonaButtonCarouselDemoController.swift; sourceTree = "<group>"; };
		92E977B426C713F3008E10A8 /* DemoControllerScrollView.swift */ = {isa = PBXFileReference; lastKnownFileType = sourcecode.swift; path = DemoControllerScrollView.swift; sourceTree = "<group>"; };
		92E977B526C713F3008E10A8 /* UIResponder+Extensions.swift */ = {isa = PBXFileReference; lastKnownFileType = sourcecode.swift; path = "UIResponder+Extensions.swift"; sourceTree = "<group>"; };
		A589F855211BA71000471C23 /* LabelDemoController.swift */ = {isa = PBXFileReference; lastKnownFileType = sourcecode.swift; path = LabelDemoController.swift; sourceTree = "<group>"; };
		A591A3F320F429EB001ED23B /* Demos.swift */ = {isa = PBXFileReference; lastKnownFileType = sourcecode.swift; path = Demos.swift; sourceTree = "<group>"; };
		A5961FA8218A61BB00E2A506 /* PopupMenuDemoController.swift */ = {isa = PBXFileReference; lastKnownFileType = sourcecode.swift; path = PopupMenuDemoController.swift; sourceTree = "<group>"; };
		A5B6617523A4227300E801DD /* NotificationViewDemoController.swift */ = {isa = PBXFileReference; lastKnownFileType = sourcecode.swift; path = NotificationViewDemoController.swift; sourceTree = "<group>"; };
		A5CEC20C20E436F10016922A /* FluentUI.Demo.app */ = {isa = PBXFileReference; explicitFileType = wrapper.application; includeInIndex = 0; path = FluentUI.Demo.app; sourceTree = BUILT_PRODUCTS_DIR; };
		A5CEC20F20E436F10016922A /* AppDelegate.swift */ = {isa = PBXFileReference; lastKnownFileType = sourcecode.swift; path = AppDelegate.swift; sourceTree = "<group>"; };
		A5CEC21120E436F10016922A /* DemoListViewController.swift */ = {isa = PBXFileReference; lastKnownFileType = sourcecode.swift; path = DemoListViewController.swift; sourceTree = "<group>"; };
		A5CEC21820E436F20016922A /* Assets.xcassets */ = {isa = PBXFileReference; lastKnownFileType = folder.assetcatalog; path = Assets.xcassets; sourceTree = "<group>"; };
		A5CEC21B20E436F20016922A /* Base */ = {isa = PBXFileReference; lastKnownFileType = file.storyboard; name = Base; path = Base.lproj/LaunchScreen.storyboard; sourceTree = "<group>"; };
		A5CEC21D20E436F20016922A /* Info.plist */ = {isa = PBXFileReference; lastKnownFileType = text.plist.xml; path = Info.plist; sourceTree = "<group>"; };
		A5CEC22A20E44FBF0016922A /* FluentUI.framework */ = {isa = PBXFileReference; explicitFileType = wrapper.framework; path = FluentUI.framework; sourceTree = BUILT_PRODUCTS_DIR; };
		A5DCA75D211E3A92005F4CB7 /* DrawerDemoController.swift */ = {isa = PBXFileReference; lastKnownFileType = sourcecode.swift; path = DrawerDemoController.swift; sourceTree = "<group>"; };
		A5DCA75F211E3B4C005F4CB7 /* DemoController.swift */ = {isa = PBXFileReference; lastKnownFileType = sourcecode.swift; path = DemoController.swift; sourceTree = "<group>"; };
		B441478E228E02540040E88E /* OtherCellsDemoController.swift */ = {isa = PBXFileReference; lastKnownFileType = sourcecode.swift; path = OtherCellsDemoController.swift; sourceTree = "<group>"; };
		B4414791228F6F740040E88E /* TableViewCellSampleData.swift */ = {isa = PBXFileReference; lastKnownFileType = sourcecode.swift; path = TableViewCellSampleData.swift; sourceTree = "<group>"; };
		B4414793228F6FDF0040E88E /* OtherCellsSampleData.swift */ = {isa = PBXFileReference; lastKnownFileType = sourcecode.swift; path = OtherCellsSampleData.swift; sourceTree = "<group>"; };
		B444D6B72183BA4B0002B4D4 /* BadgeViewDemoController.swift */ = {isa = PBXFileReference; lastKnownFileType = sourcecode.swift; path = BadgeViewDemoController.swift; sourceTree = "<group>"; };
		B4575C5022FB8B6900EBD0EB /* PeoplePickerDemoController.swift */ = {isa = PBXFileReference; lastKnownFileType = sourcecode.swift; path = PeoplePickerDemoController.swift; sourceTree = "<group>"; };
		B45EB79121A4D047008646A2 /* BadgeFieldDemoController.swift */ = {isa = PBXFileReference; lastKnownFileType = sourcecode.swift; path = BadgeFieldDemoController.swift; sourceTree = "<group>"; };
		B498141521E42C140077B48D /* TableViewCellDemoController.swift */ = {isa = PBXFileReference; lastKnownFileType = sourcecode.swift; path = TableViewCellDemoController.swift; sourceTree = "<group>"; };
		B4C39551227A4AC800539EC2 /* TableViewSampleData.swift */ = {isa = PBXFileReference; lastKnownFileType = sourcecode.swift; path = TableViewSampleData.swift; sourceTree = "<group>"; };
		B4D852DA225C010A004B1B29 /* ButtonDemoController.swift */ = {isa = PBXFileReference; lastKnownFileType = sourcecode.swift; path = ButtonDemoController.swift; sourceTree = "<group>"; };
		B4E8F65121CD9579008A1598 /* HUDDemoController.swift */ = {isa = PBXFileReference; lastKnownFileType = sourcecode.swift; path = HUDDemoController.swift; sourceTree = "<group>"; };
		B4EF53C4215C45C400573E8F /* PersonaListViewDemoController.swift */ = {isa = PBXFileReference; lastKnownFileType = sourcecode.swift; path = PersonaListViewDemoController.swift; sourceTree = "<group>"; };
		B4EF66532295F1A8007FEAB0 /* TableViewHeaderFooterViewDemoController.swift */ = {isa = PBXFileReference; lastKnownFileType = sourcecode.swift; path = TableViewHeaderFooterViewDemoController.swift; sourceTree = "<group>"; };
		B4EF66552295F729007FEAB0 /* TableViewHeaderFooterSampleData.swift */ = {isa = PBXFileReference; lastKnownFileType = sourcecode.swift; path = TableViewHeaderFooterSampleData.swift; sourceTree = "<group>"; };
		C038992D2359307D00265026 /* TableViewCellShimmerDemoController.swift */ = {isa = PBXFileReference; fileEncoding = 4; lastKnownFileType = sourcecode.swift; path = TableViewCellShimmerDemoController.swift; sourceTree = "<group>"; };
		C0938E49235F733100256251 /* ShimmerLinesViewDemoController.swift */ = {isa = PBXFileReference; fileEncoding = 4; lastKnownFileType = sourcecode.swift; path = ShimmerLinesViewDemoController.swift; sourceTree = "<group>"; };
		CCC18C2E2501C75F00BE830E /* CardViewDemoController.swift */ = {isa = PBXFileReference; lastKnownFileType = sourcecode.swift; path = CardViewDemoController.swift; sourceTree = "<group>"; };
		E6842973247B672000A29C40 /* SceneDelegate.swift */ = {isa = PBXFileReference; lastKnownFileType = sourcecode.swift; path = SceneDelegate.swift; sourceTree = "<group>"; };
		E6842995247C350700A29C40 /* DemoColorThemes.swift */ = {isa = PBXFileReference; lastKnownFileType = sourcecode.swift; path = DemoColorThemes.swift; sourceTree = "<group>"; };
		EC7D5AF5DAF7393E14BF5B28 /* Pods_FluentUI_Demo.framework */ = {isa = PBXFileReference; explicitFileType = wrapper.framework; includeInIndex = 0; path = Pods_FluentUI_Demo.framework; sourceTree = BUILT_PRODUCTS_DIR; };
		EC8EA6AF2580D82A00F191CE /* ListDemoController.swift */ = {isa = PBXFileReference; lastKnownFileType = sourcecode.swift; path = ListDemoController.swift; sourceTree = "<group>"; };
		FC414E3625888BC300069E73 /* CommandBarDemoController.swift */ = {isa = PBXFileReference; lastKnownFileType = sourcecode.swift; path = CommandBarDemoController.swift; sourceTree = "<group>"; };
		FD41C8F322E28EEB0086F899 /* NavigationControllerDemoController.swift */ = {isa = PBXFileReference; lastKnownFileType = sourcecode.swift; path = NavigationControllerDemoController.swift; sourceTree = "<group>"; };
		FD6AE76C225679A4002CFDFE /* en */ = {isa = PBXFileReference; lastKnownFileType = text.plist.strings; name = en; path = en.lproj/LaunchScreen.strings; sourceTree = "<group>"; };
		FD6AE76E225679A7002CFDFE /* ar */ = {isa = PBXFileReference; lastKnownFileType = text.plist.strings; name = ar; path = ar.lproj/LaunchScreen.strings; sourceTree = "<group>"; };
		FD6AE770225679AF002CFDFE /* ca */ = {isa = PBXFileReference; lastKnownFileType = text.plist.strings; name = ca; path = ca.lproj/LaunchScreen.strings; sourceTree = "<group>"; };
		FD6AE772225679B0002CFDFE /* cs */ = {isa = PBXFileReference; lastKnownFileType = text.plist.strings; name = cs; path = cs.lproj/LaunchScreen.strings; sourceTree = "<group>"; };
		FD6AE774225679B3002CFDFE /* da */ = {isa = PBXFileReference; lastKnownFileType = text.plist.strings; name = da; path = da.lproj/LaunchScreen.strings; sourceTree = "<group>"; };
		FD6AE776225679B9002CFDFE /* de */ = {isa = PBXFileReference; lastKnownFileType = text.plist.strings; name = de; path = de.lproj/LaunchScreen.strings; sourceTree = "<group>"; };
		FD6AE778225679BB002CFDFE /* el */ = {isa = PBXFileReference; lastKnownFileType = text.plist.strings; name = el; path = el.lproj/LaunchScreen.strings; sourceTree = "<group>"; };
		FD6AE77A225679BC002CFDFE /* en-GB */ = {isa = PBXFileReference; lastKnownFileType = text.plist.strings; name = "en-GB"; path = "en-GB.lproj/LaunchScreen.strings"; sourceTree = "<group>"; };
		FD6AE77C225679BE002CFDFE /* es-MX */ = {isa = PBXFileReference; lastKnownFileType = text.plist.strings; name = "es-MX"; path = "es-MX.lproj/LaunchScreen.strings"; sourceTree = "<group>"; };
		FD6AE77E22567A8E002CFDFE /* es */ = {isa = PBXFileReference; lastKnownFileType = text.plist.strings; name = es; path = es.lproj/LaunchScreen.strings; sourceTree = "<group>"; };
		FD6AE78022567A90002CFDFE /* fi */ = {isa = PBXFileReference; lastKnownFileType = text.plist.strings; name = fi; path = fi.lproj/LaunchScreen.strings; sourceTree = "<group>"; };
		FD6AE78222567A91002CFDFE /* fr */ = {isa = PBXFileReference; lastKnownFileType = text.plist.strings; name = fr; path = fr.lproj/LaunchScreen.strings; sourceTree = "<group>"; };
		FD6AE78422567A95002CFDFE /* he */ = {isa = PBXFileReference; lastKnownFileType = text.plist.strings; name = he; path = he.lproj/LaunchScreen.strings; sourceTree = "<group>"; };
		FD6AE78622567A98002CFDFE /* hi */ = {isa = PBXFileReference; lastKnownFileType = text.plist.strings; name = hi; path = hi.lproj/LaunchScreen.strings; sourceTree = "<group>"; };
		FD6AE78822567A9C002CFDFE /* hr */ = {isa = PBXFileReference; lastKnownFileType = text.plist.strings; name = hr; path = hr.lproj/LaunchScreen.strings; sourceTree = "<group>"; };
		FD6AE78A22567A9F002CFDFE /* hu */ = {isa = PBXFileReference; lastKnownFileType = text.plist.strings; name = hu; path = hu.lproj/LaunchScreen.strings; sourceTree = "<group>"; };
		FD6AE78C22567AA0002CFDFE /* id */ = {isa = PBXFileReference; lastKnownFileType = text.plist.strings; name = id; path = id.lproj/LaunchScreen.strings; sourceTree = "<group>"; };
		FD6AE78E22567AA1002CFDFE /* it */ = {isa = PBXFileReference; lastKnownFileType = text.plist.strings; name = it; path = it.lproj/LaunchScreen.strings; sourceTree = "<group>"; };
		FD6AE79022567AA3002CFDFE /* ja */ = {isa = PBXFileReference; lastKnownFileType = text.plist.strings; name = ja; path = ja.lproj/LaunchScreen.strings; sourceTree = "<group>"; };
		FD6AE79222567AA4002CFDFE /* ko */ = {isa = PBXFileReference; lastKnownFileType = text.plist.strings; name = ko; path = ko.lproj/LaunchScreen.strings; sourceTree = "<group>"; };
		FD6AE79422567AA5002CFDFE /* ms */ = {isa = PBXFileReference; lastKnownFileType = text.plist.strings; name = ms; path = ms.lproj/LaunchScreen.strings; sourceTree = "<group>"; };
		FD6AE79622567AA9002CFDFE /* nb-NO */ = {isa = PBXFileReference; lastKnownFileType = text.plist.strings; name = "nb-NO"; path = "nb-NO.lproj/LaunchScreen.strings"; sourceTree = "<group>"; };
		FD6AE79822567AAB002CFDFE /* nl */ = {isa = PBXFileReference; lastKnownFileType = text.plist.strings; name = nl; path = nl.lproj/LaunchScreen.strings; sourceTree = "<group>"; };
		FD6AE79A22567AAD002CFDFE /* pl */ = {isa = PBXFileReference; lastKnownFileType = text.plist.strings; name = pl; path = pl.lproj/LaunchScreen.strings; sourceTree = "<group>"; };
		FD6AE79C22567AB0002CFDFE /* pt-BR */ = {isa = PBXFileReference; lastKnownFileType = text.plist.strings; name = "pt-BR"; path = "pt-BR.lproj/LaunchScreen.strings"; sourceTree = "<group>"; };
		FD6AE79E22567AB1002CFDFE /* pt-PT */ = {isa = PBXFileReference; lastKnownFileType = text.plist.strings; name = "pt-PT"; path = "pt-PT.lproj/LaunchScreen.strings"; sourceTree = "<group>"; };
		FD6AE7A022567AB3002CFDFE /* ro */ = {isa = PBXFileReference; lastKnownFileType = text.plist.strings; name = ro; path = ro.lproj/LaunchScreen.strings; sourceTree = "<group>"; };
		FD6AE7A222567AB4002CFDFE /* ru */ = {isa = PBXFileReference; lastKnownFileType = text.plist.strings; name = ru; path = ru.lproj/LaunchScreen.strings; sourceTree = "<group>"; };
		FD6AE7A422567AB6002CFDFE /* sk */ = {isa = PBXFileReference; lastKnownFileType = text.plist.strings; name = sk; path = sk.lproj/LaunchScreen.strings; sourceTree = "<group>"; };
		FD6AE7A622567AB8002CFDFE /* sv */ = {isa = PBXFileReference; lastKnownFileType = text.plist.strings; name = sv; path = sv.lproj/LaunchScreen.strings; sourceTree = "<group>"; };
		FD6AE7A822567ABB002CFDFE /* th */ = {isa = PBXFileReference; lastKnownFileType = text.plist.strings; name = th; path = th.lproj/LaunchScreen.strings; sourceTree = "<group>"; };
		FD6AE7AA22567ABC002CFDFE /* tr */ = {isa = PBXFileReference; lastKnownFileType = text.plist.strings; name = tr; path = tr.lproj/LaunchScreen.strings; sourceTree = "<group>"; };
		FD6AE7AC22567ABE002CFDFE /* uk */ = {isa = PBXFileReference; lastKnownFileType = text.plist.strings; name = uk; path = uk.lproj/LaunchScreen.strings; sourceTree = "<group>"; };
		FD6AE7AE22567ABF002CFDFE /* vi */ = {isa = PBXFileReference; lastKnownFileType = text.plist.strings; name = vi; path = vi.lproj/LaunchScreen.strings; sourceTree = "<group>"; };
		FD6AE7B022567AC0002CFDFE /* zh-Hans */ = {isa = PBXFileReference; lastKnownFileType = text.plist.strings; name = "zh-Hans"; path = "zh-Hans.lproj/LaunchScreen.strings"; sourceTree = "<group>"; };
		FD6AE7B222567AC1002CFDFE /* zh-Hant */ = {isa = PBXFileReference; lastKnownFileType = text.plist.strings; name = "zh-Hant"; path = "zh-Hant.lproj/LaunchScreen.strings"; sourceTree = "<group>"; };
		FD7254EC21471A3F002F4069 /* DateTimePickerDemoController.swift */ = {isa = PBXFileReference; lastKnownFileType = sourcecode.swift; path = DateTimePickerDemoController.swift; sourceTree = "<group>"; };
		FD7DF06121FB941400857267 /* TooltipDemoController.swift */ = {isa = PBXFileReference; lastKnownFileType = sourcecode.swift; path = TooltipDemoController.swift; sourceTree = "<group>"; };
		FDCF7C8221BF35680058E9E6 /* SegmentedControlDemoController.swift */ = {isa = PBXFileReference; lastKnownFileType = sourcecode.swift; path = SegmentedControlDemoController.swift; sourceTree = "<group>"; };
		FDDD73FA22C6D86A00A9D995 /* FluentUI.Demo-Bridging-Header.h */ = {isa = PBXFileReference; lastKnownFileType = sourcecode.c.h; path = "FluentUI.Demo-Bridging-Header.h"; sourceTree = "<group>"; };
		FDDD73FB22C6D86B00A9D995 /* ObjectiveCDemoController.m */ = {isa = PBXFileReference; fileEncoding = 4; lastKnownFileType = sourcecode.c.objc; path = ObjectiveCDemoController.m; sourceTree = "<group>"; };
		FDDD73FC22C6D86B00A9D995 /* ObjectiveCDemoController.h */ = {isa = PBXFileReference; fileEncoding = 4; lastKnownFileType = sourcecode.c.h; path = ObjectiveCDemoController.h; sourceTree = "<group>"; };
/* End PBXFileReference section */

/* Begin PBXFrameworksBuildPhase section */
		A5CEC20920E436F10016922A /* Frameworks */ = {
			isa = PBXFrameworksBuildPhase;
			buildActionMask = 2147483647;
			files = (
				8F0B81122670200300463726 /* AppCenterDistribute in Frameworks */,
				A5CEC22C20E450340016922A /* FluentUI.framework in Frameworks */,
				8F0B8114267021A700463726 /* AppCenterAnalytics in Frameworks */,
				8F0B8116267021A700463726 /* AppCenterCrashes in Frameworks */,
			);
			runOnlyForDeploymentPostprocessing = 0;
		};
/* End PBXFrameworksBuildPhase section */

/* Begin PBXGroup section */
		5303259626B31A6300611D05 /* SwiftUI */ = {
			isa = PBXGroup;
			children = (
				5303259726B31A6300611D05 /* FluentUIDemoToggle.swift */,
			);
			path = SwiftUI;
			sourceTree = "<group>";
		};
		5340828A26CFF298007716E1 /* Recovered References */ = {
			isa = PBXGroup;
			children = (
				5373F95426F28D3A007F1410 /* IndeterminateProgressBarDemoController_SwiftUI.swift */,
				5373F95626F28D9B007F1410 /* IndeterminateProgressBarDemoController.swift */,
			);
			name = "Recovered References";
			sourceTree = "<group>";
		};
		92E977B626C713F3008E10A8 /* ScrollView */ = {
			isa = PBXGroup;
			children = (
				92E977B426C713F3008E10A8 /* DemoControllerScrollView.swift */,
				92E977B526C713F3008E10A8 /* UIResponder+Extensions.swift */,
			);
			path = ScrollView;
			sourceTree = "<group>";
		};
		A52B637E21387566009F7ADF /* Configuration */ = {
			isa = PBXGroup;
			children = (
				A5CEC21D20E436F20016922A /* Info.plist */,
				FDDD73FA22C6D86A00A9D995 /* FluentUI.Demo-Bridging-Header.h */,
			);
			name = Configuration;
			sourceTree = "<group>";
		};
		A577FC96225EC76900B5BBE0 /* Resources */ = {
			isa = PBXGroup;
			children = (
				A5CEC21820E436F20016922A /* Assets.xcassets */,
				A5CEC21A20E436F20016922A /* LaunchScreen.storyboard */,
			);
			path = Resources;
			sourceTree = "<group>";
		};
		A591A3F520F42A9E001ED23B /* Shell */ = {
			isa = PBXGroup;
			children = (
				E6842995247C350700A29C40 /* DemoColorThemes.swift */,
				A5DCA75F211E3B4C005F4CB7 /* DemoController.swift */,
				A5CEC21120E436F10016922A /* DemoListViewController.swift */,
			);
			name = Shell;
			sourceTree = "<group>";
		};
		A5CEC20320E436F10016922A = {
			isa = PBXGroup;
			children = (
				A5CEC20E20E436F10016922A /* FluentUI.Demo */,
				A5CEC20D20E436F10016922A /* Products */,
				A5CEC22920E44FBF0016922A /* Frameworks */,
				5340828A26CFF298007716E1 /* Recovered References */,
			);
			sourceTree = "<group>";
		};
		A5CEC20D20E436F10016922A /* Products */ = {
			isa = PBXGroup;
			children = (
				A5CEC20C20E436F10016922A /* FluentUI.Demo.app */,
			);
			name = Products;
			sourceTree = "<group>";
		};
		A5CEC20E20E436F10016922A /* FluentUI.Demo */ = {
			isa = PBXGroup;
			children = (
				A5CEC23220E452B80016922A /* Demos */,
				A591A3F520F42A9E001ED23B /* Shell */,
				5303259626B31A6300611D05 /* SwiftUI */,
				B4C39550227A4A9300539EC2 /* Utilities */,
				A577FC96225EC76900B5BBE0 /* Resources */,
				A52B637E21387566009F7ADF /* Configuration */,
				A5CEC20F20E436F10016922A /* AppDelegate.swift */,
				A591A3F320F429EB001ED23B /* Demos.swift */,
				E6842973247B672000A29C40 /* SceneDelegate.swift */,
			);
			path = FluentUI.Demo;
			sourceTree = "<group>";
		};
		A5CEC22920E44FBF0016922A /* Frameworks */ = {
			isa = PBXGroup;
			children = (
				A5CEC22A20E44FBF0016922A /* FluentUI.framework */,
				EC7D5AF5DAF7393E14BF5B28 /* Pods_FluentUI_Demo.framework */,
			);
			name = Frameworks;
			sourceTree = "<group>";
		};
		A5CEC23220E452B80016922A /* Demos */ = {
			isa = PBXGroup;
			children = (
<<<<<<< HEAD
				53097D2C27028A7B00A6E4DC /* ActivityIndicatorDemoController_SwiftUI.swift */,
				53097D2E27028A7B00A6E4DC /* ActivityIndicatorDemoController.swift */,
				53097D3127028A7B00A6E4DC /* ButtonDemoController_SwiftUI.swift */,
				53097D2F27028A7B00A6E4DC /* ButtonLegacyDemoController.swift */,
				53097D2D27028A7B00A6E4DC /* LeftNavDemoController.swift */,
				53097D3027028A7B00A6E4DC /* ThemingDemoController.swift */,
				B4D852D822580661004B1B29 /* ActivityIndicatorViewDemoController.swift */,
=======
				532FE3D926EA6D8D007539C0 /* ActivityIndicatorDemoController.swift */,
				532FE3DA26EA6D8D007539C0 /* ActivityIndicatorDemoController_SwiftUI.swift */,
>>>>>>> 3e5caa0e
				5373D55E2694C3070032A3B4 /* AvatarDemoController.swift */,
				5303259226B3198A00611D05 /* AvatarDemoController_SwiftUI.swift */,
				5306075826A1E73F002D49CF /* AvatarGroupDemoController.swift */,
				B45EB79121A4D047008646A2 /* BadgeFieldDemoController.swift */,
				B444D6B72183BA4B0002B4D4 /* BadgeViewDemoController.swift */,
				80AECC0B2630F1BB005AF2F3 /* BottomCommandingDemoController.swift */,
				80B1F7002628D8BB004DFEE5 /* BottomSheetDemoController.swift */,
				B4D852DA225C010A004B1B29 /* ButtonDemoController.swift */,
				92D5598326A1523400328FD3 /* CardNudgeDemoController.swift */,
				CCC18C2E2501C75F00BE830E /* CardViewDemoController.swift */,
				114CF8B72423E10900D064AA /* ColorDemoController.swift */,
				FC414E3625888BC300069E73 /* CommandBarDemoController.swift */,
				FD7254EC21471A3F002F4069 /* DateTimePickerDemoController.swift */,
				A5DCA75D211E3A92005F4CB7 /* DrawerDemoController.swift */,
				B4E8F65121CD9579008A1598 /* HUDDemoController.swift */,
				5328D97926FBA3E900F3723B /* IndeterminateProgressBarDemoController.swift */,
				5328D97826FBA3E900F3723B /* IndeterminateProgressBarDemoController_SwiftUI.swift */,
				A589F855211BA71000471C23 /* LabelDemoController.swift */,
				EC8EA6AF2580D82A00F191CE /* ListDemoController.swift */,
				FD41C8F322E28EEB0086F899 /* NavigationControllerDemoController.swift */,
				A5B6617523A4227300E801DD /* NotificationViewDemoController.swift */,
				FDDD73FC22C6D86B00A9D995 /* ObjectiveCDemoController.h */,
				FDDD73FB22C6D86B00A9D995 /* ObjectiveCDemoController.m */,
				B441478E228E02540040E88E /* OtherCellsDemoController.swift */,
				B4575C5022FB8B6900EBD0EB /* PeoplePickerDemoController.swift */,
				92E4784B2661AED800BAA058 /* PersonaButtonCarouselDemoController.swift */,
				B4EF53C4215C45C400573E8F /* PersonaListViewDemoController.swift */,
				497DC2DD24185896008D86F8 /* PillButtonBarDemoController.swift */,
				A5961FA8218A61BB00E2A506 /* PopupMenuDemoController.swift */,
				2F0A96FB25CA047100EF9736 /* SearchBarDemoController.swift */,
				FDCF7C8221BF35680058E9E6 /* SegmentedControlDemoController.swift */,
				C0938E49235F733100256251 /* ShimmerLinesViewDemoController.swift */,
				7D0931C024AAA3D30072458A /* SideTabBarDemoController.swift */,
				11047D2522932DB1001F0F59 /* TabBarViewDemoController.swift */,
				B498141521E42C140077B48D /* TableViewCellDemoController.swift */,
				7DC2FB2A24C0F4FD00367A55 /* TableViewCellFileAccessoryViewDemoController.swift */,
				C038992D2359307D00265026 /* TableViewCellShimmerDemoController.swift */,
				B4EF66532295F1A8007FEAB0 /* TableViewHeaderFooterViewDemoController.swift */,
				FD7DF06121FB941400857267 /* TooltipDemoController.swift */,
			);
			path = Demos;
			sourceTree = "<group>";
		};
		B4C39550227A4A9300539EC2 /* Utilities */ = {
			isa = PBXGroup;
			children = (
				92E977B626C713F3008E10A8 /* ScrollView */,
				B4414791228F6F740040E88E /* TableViewCellSampleData.swift */,
				B4414793228F6FDF0040E88E /* OtherCellsSampleData.swift */,
				B4EF66552295F729007FEAB0 /* TableViewHeaderFooterSampleData.swift */,
				B4C39551227A4AC800539EC2 /* TableViewSampleData.swift */,
			);
			name = Utilities;
			sourceTree = "<group>";
		};
/* End PBXGroup section */

/* Begin PBXNativeTarget section */
		A5CEC20B20E436F10016922A /* FluentUI.Demo */ = {
			isa = PBXNativeTarget;
			buildConfigurationList = A5CEC22020E436F20016922A /* Build configuration list for PBXNativeTarget "FluentUI.Demo" */;
			buildPhases = (
				A5CEC20820E436F10016922A /* Sources */,
				A5CEC20920E436F10016922A /* Frameworks */,
				A5CEC20A20E436F10016922A /* Resources */,
				A5CEC22E20E450340016922A /* Embed Frameworks */,
			);
			buildRules = (
			);
			dependencies = (
			);
			name = FluentUI.Demo;
			packageProductDependencies = (
				8F0B81112670200300463726 /* AppCenterDistribute */,
				8F0B8113267021A700463726 /* AppCenterAnalytics */,
				8F0B8115267021A700463726 /* AppCenterCrashes */,
			);
			productName = OfficeUIFabric.Demo;
			productReference = A5CEC20C20E436F10016922A /* FluentUI.Demo.app */;
			productType = "com.apple.product-type.application";
		};
/* End PBXNativeTarget section */

/* Begin PBXProject section */
		A5CEC20420E436F10016922A /* Project object */ = {
			isa = PBXProject;
			attributes = {
				LastSwiftUpdateCheck = 0940;
				LastUpgradeCheck = 1240;
				ORGANIZATIONNAME = "Microsoft Corporation";
				TargetAttributes = {
					A5CEC20B20E436F10016922A = {
						CreatedOnToolsVersion = 9.4.1;
						LastSwiftMigration = 1020;
						SystemCapabilities = {
							com.apple.BackgroundModes = {
								enabled = 0;
							};
						};
					};
				};
			};
			buildConfigurationList = A5CEC20720E436F10016922A /* Build configuration list for PBXProject "FluentUI.Demo" */;
			compatibilityVersion = "Xcode 9.3";
			developmentRegion = en;
			hasScannedForEncodings = 0;
			knownRegions = (
				en,
				Base,
				ar,
				ca,
				cs,
				da,
				de,
				el,
				"en-GB",
				"es-MX",
				es,
				fi,
				fr,
				he,
				hi,
				hr,
				hu,
				id,
				it,
				ja,
				ko,
				ms,
				"nb-NO",
				nl,
				pl,
				"pt-BR",
				"pt-PT",
				ro,
				ru,
				sk,
				sv,
				th,
				tr,
				uk,
				vi,
				"zh-Hans",
				"zh-Hant",
			);
			mainGroup = A5CEC20320E436F10016922A;
			packageReferences = (
				8F0B81102670200300463726 /* XCRemoteSwiftPackageReference "appcenter-sdk-apple" */,
			);
			productRefGroup = A5CEC20D20E436F10016922A /* Products */;
			projectDirPath = "";
			projectRoot = "";
			targets = (
				A5CEC20B20E436F10016922A /* FluentUI.Demo */,
			);
		};
/* End PBXProject section */

/* Begin PBXResourcesBuildPhase section */
		A5CEC20A20E436F10016922A /* Resources */ = {
			isa = PBXResourcesBuildPhase;
			buildActionMask = 2147483647;
			files = (
				A5CEC21C20E436F20016922A /* LaunchScreen.storyboard in Resources */,
				A5CEC21920E436F20016922A /* Assets.xcassets in Resources */,
			);
			runOnlyForDeploymentPostprocessing = 0;
		};
/* End PBXResourcesBuildPhase section */

/* Begin PBXSourcesBuildPhase section */
		A5CEC20820E436F10016922A /* Sources */ = {
			isa = PBXSourcesBuildPhase;
			buildActionMask = 2147483647;
			files = (
<<<<<<< HEAD
				53097D3F27028AE100A6E4DC /* ObjectiveCDemoController.m in Sources */,
=======
				FD7DF06221FB941500857267 /* TooltipDemoController.swift in Sources */,
				532FE3DB26EA6D8D007539C0 /* ActivityIndicatorDemoController.swift in Sources */,
>>>>>>> 3e5caa0e
				B441478F228E02540040E88E /* OtherCellsDemoController.swift in Sources */,
				5303259326B3198A00611D05 /* AvatarDemoController_SwiftUI.swift in Sources */,
				92D5598426A1523400328FD3 /* CardNudgeDemoController.swift in Sources */,
				5303259826B31A6300611D05 /* FluentUIDemoToggle.swift in Sources */,
				A5DCA760211E3B4C005F4CB7 /* DemoController.swift in Sources */,
				53097D3327028A7B00A6E4DC /* LeftNavDemoController.swift in Sources */,
				5328D97B26FBA3EA00F3723B /* IndeterminateProgressBarDemoController.swift in Sources */,
				5373D55F2694C3070032A3B4 /* AvatarDemoController.swift in Sources */,
				7D0931C124AAA3D30072458A /* SideTabBarDemoController.swift in Sources */,
				80B1F7012628D8BB004DFEE5 /* BottomSheetDemoController.swift in Sources */,
				53097D3727028A7B00A6E4DC /* ButtonDemoController_SwiftUI.swift in Sources */,
				FC414E3725888BC300069E73 /* CommandBarDemoController.swift in Sources */,
				B45EB79221A4D047008646A2 /* BadgeFieldDemoController.swift in Sources */,
				B4EF66562295F729007FEAB0 /* TableViewHeaderFooterSampleData.swift in Sources */,
				53097D3A27028AC900A6E4DC /* DateTimePickerDemoController.swift in Sources */,
				53097D3827028AA400A6E4DC /* ListDemoController.swift in Sources */,
				B4D852DB225C010A004B1B29 /* ButtonDemoController.swift in Sources */,
				53097D4127028AEA00A6E4DC /* PopupMenuDemoController.swift in Sources */,
				5306075926A1E73F002D49CF /* AvatarGroupDemoController.swift in Sources */,
				497DC2DE24185896008D86F8 /* PillButtonBarDemoController.swift in Sources */,
				B4EF53C5215C45C400573E8F /* PersonaListViewDemoController.swift in Sources */,
				53097D3627028A7B00A6E4DC /* ThemingDemoController.swift in Sources */,
				B4414792228F6F740040E88E /* TableViewCellSampleData.swift in Sources */,
				53097D3527028A7B00A6E4DC /* ButtonLegacyDemoController.swift in Sources */,
				E6842974247B672000A29C40 /* SceneDelegate.swift in Sources */,
				53097D3C27028AD000A6E4DC /* HUDDemoController.swift in Sources */,
				92E977B826C7144F008E10A8 /* DemoControllerScrollView.swift in Sources */,
				92E977B726C7144F008E10A8 /* UIResponder+Extensions.swift in Sources */,
				B4EF66542295F1A8007FEAB0 /* TableViewHeaderFooterViewDemoController.swift in Sources */,
				2F0A96FC25CA047100EF9736 /* SearchBarDemoController.swift in Sources */,
				CCC18C2F2501C75F00BE830E /* CardViewDemoController.swift in Sources */,
				B4575C5122FB8B6900EBD0EB /* PeoplePickerDemoController.swift in Sources */,
				A5CEC21220E436F10016922A /* DemoListViewController.swift in Sources */,
				53097D3E27028ADC00A6E4DC /* NotificationViewDemoController.swift in Sources */,
				5328D97A26FBA3EA00F3723B /* IndeterminateProgressBarDemoController_SwiftUI.swift in Sources */,
				53097D3227028A7B00A6E4DC /* ActivityIndicatorDemoController_SwiftUI.swift in Sources */,
				B498141621E42C140077B48D /* TableViewCellDemoController.swift in Sources */,
				FDCF7C8321BF35680058E9E6 /* SegmentedControlDemoController.swift in Sources */,
				53097D3927028ABE00A6E4DC /* ActivityIndicatorViewDemoController.swift in Sources */,
				53097D4027028AE500A6E4DC /* PersonaButtonCarouselDemoController.swift in Sources */,
				C0938E4A235F733100256251 /* ShimmerLinesViewDemoController.swift in Sources */,
				80AECC0C2630F1BB005AF2F3 /* BottomCommandingDemoController.swift in Sources */,
				C038992E2359307D00265026 /* TableViewCellShimmerDemoController.swift in Sources */,
<<<<<<< HEAD
				53097D3D27028AD800A6E4DC /* NavigationControllerDemoController.swift in Sources */,
=======
				532FE3DC26EA6D8D007539C0 /* ActivityIndicatorDemoController_SwiftUI.swift in Sources */,
>>>>>>> 3e5caa0e
				114CF8B82423E10900D064AA /* ColorDemoController.swift in Sources */,
				53097D4427028AFA00A6E4DC /* TooltipDemoController.swift in Sources */,
				53097D3427028A7B00A6E4DC /* ActivityIndicatorDemoController.swift in Sources */,
				A589F856211BA71000471C23 /* LabelDemoController.swift in Sources */,
<<<<<<< HEAD
=======
				FD41C8F422E28EEB0086F899 /* NavigationControllerDemoController.swift in Sources */,
				7DC2FB2B24C0F4FD00367A55 /* TableViewCellFileAccessoryViewDemoController.swift in Sources */,
>>>>>>> 3e5caa0e
				E6842996247C350700A29C40 /* DemoColorThemes.swift in Sources */,
				A5CEC21020E436F10016922A /* AppDelegate.swift in Sources */,
				53097D4227028AF000A6E4DC /* TabBarViewDemoController.swift in Sources */,
				B4414794228F6FDF0040E88E /* OtherCellsSampleData.swift in Sources */,
				53097D4327028AF400A6E4DC /* TableViewCellFileAccessoryViewDemoController.swift in Sources */,
				B444D6B82183BA4B0002B4D4 /* BadgeViewDemoController.swift in Sources */,
				A591A3F420F429EB001ED23B /* Demos.swift in Sources */,
				92ABB39026BC66FE00BA179A /* (null) in Sources */,
				B4C39552227A4AC800539EC2 /* TableViewSampleData.swift in Sources */,
				53097D3B27028ACC00A6E4DC /* DrawerDemoController.swift in Sources */,
			);
			runOnlyForDeploymentPostprocessing = 0;
		};
/* End PBXSourcesBuildPhase section */

/* Begin PBXVariantGroup section */
		A5CEC21A20E436F20016922A /* LaunchScreen.storyboard */ = {
			isa = PBXVariantGroup;
			children = (
				A5CEC21B20E436F20016922A /* Base */,
				FD6AE76C225679A4002CFDFE /* en */,
				FD6AE76E225679A7002CFDFE /* ar */,
				FD6AE770225679AF002CFDFE /* ca */,
				FD6AE772225679B0002CFDFE /* cs */,
				FD6AE774225679B3002CFDFE /* da */,
				FD6AE776225679B9002CFDFE /* de */,
				FD6AE778225679BB002CFDFE /* el */,
				FD6AE77A225679BC002CFDFE /* en-GB */,
				FD6AE77C225679BE002CFDFE /* es-MX */,
				FD6AE77E22567A8E002CFDFE /* es */,
				FD6AE78022567A90002CFDFE /* fi */,
				FD6AE78222567A91002CFDFE /* fr */,
				FD6AE78422567A95002CFDFE /* he */,
				FD6AE78622567A98002CFDFE /* hi */,
				FD6AE78822567A9C002CFDFE /* hr */,
				FD6AE78A22567A9F002CFDFE /* hu */,
				FD6AE78C22567AA0002CFDFE /* id */,
				FD6AE78E22567AA1002CFDFE /* it */,
				FD6AE79022567AA3002CFDFE /* ja */,
				FD6AE79222567AA4002CFDFE /* ko */,
				FD6AE79422567AA5002CFDFE /* ms */,
				FD6AE79622567AA9002CFDFE /* nb-NO */,
				FD6AE79822567AAB002CFDFE /* nl */,
				FD6AE79A22567AAD002CFDFE /* pl */,
				FD6AE79C22567AB0002CFDFE /* pt-BR */,
				FD6AE79E22567AB1002CFDFE /* pt-PT */,
				FD6AE7A022567AB3002CFDFE /* ro */,
				FD6AE7A222567AB4002CFDFE /* ru */,
				FD6AE7A422567AB6002CFDFE /* sk */,
				FD6AE7A622567AB8002CFDFE /* sv */,
				FD6AE7A822567ABB002CFDFE /* th */,
				FD6AE7AA22567ABC002CFDFE /* tr */,
				FD6AE7AC22567ABE002CFDFE /* uk */,
				FD6AE7AE22567ABF002CFDFE /* vi */,
				FD6AE7B022567AC0002CFDFE /* zh-Hans */,
				FD6AE7B222567AC1002CFDFE /* zh-Hant */,
			);
			name = LaunchScreen.storyboard;
			sourceTree = "<group>";
		};
/* End PBXVariantGroup section */

/* Begin XCBuildConfiguration section */
		A52B636D21376228009F7ADF /* Dogfood */ = {
			isa = XCBuildConfiguration;
			buildSettings = {
				ALWAYS_SEARCH_USER_PATHS = NO;
				BUNDLE_NAME = "";
				CLANG_ANALYZER_LOCALIZABILITY_NONLOCALIZED = YES;
				CLANG_ANALYZER_NONNULL = YES;
				CLANG_ANALYZER_NUMBER_OBJECT_CONVERSION = YES_AGGRESSIVE;
				CLANG_CXX_LANGUAGE_STANDARD = "gnu++14";
				CLANG_CXX_LIBRARY = "libc++";
				CLANG_ENABLE_MODULES = YES;
				CLANG_ENABLE_OBJC_ARC = YES;
				CLANG_ENABLE_OBJC_WEAK = YES;
				CLANG_WARN_BLOCK_CAPTURE_AUTORELEASING = YES;
				CLANG_WARN_BOOL_CONVERSION = YES;
				CLANG_WARN_COMMA = YES;
				CLANG_WARN_CONSTANT_CONVERSION = YES;
				CLANG_WARN_DEPRECATED_OBJC_IMPLEMENTATIONS = YES;
				CLANG_WARN_DIRECT_OBJC_ISA_USAGE = YES_ERROR;
				CLANG_WARN_DOCUMENTATION_COMMENTS = YES;
				CLANG_WARN_EMPTY_BODY = YES;
				CLANG_WARN_ENUM_CONVERSION = YES;
				CLANG_WARN_INFINITE_RECURSION = YES;
				CLANG_WARN_INT_CONVERSION = YES;
				CLANG_WARN_NON_LITERAL_NULL_CONVERSION = YES;
				CLANG_WARN_OBJC_IMPLICIT_RETAIN_SELF = YES;
				CLANG_WARN_OBJC_LITERAL_CONVERSION = YES;
				CLANG_WARN_OBJC_ROOT_CLASS = YES_ERROR;
				CLANG_WARN_QUOTED_INCLUDE_IN_FRAMEWORK_HEADER = YES;
				CLANG_WARN_RANGE_LOOP_ANALYSIS = YES;
				CLANG_WARN_STRICT_PROTOTYPES = YES;
				CLANG_WARN_SUSPICIOUS_MOVE = YES;
				CLANG_WARN_UNGUARDED_AVAILABILITY = YES_AGGRESSIVE;
				CLANG_WARN_UNREACHABLE_CODE = YES;
				CLANG_WARN__DUPLICATE_METHOD_MATCH = YES;
				CODE_SIGN_ENTITLEMENTS = "";
				CODE_SIGN_IDENTITY = "iPhone Developer";
				COPY_PHASE_STRIP = NO;
				DEBUG_INFORMATION_FORMAT = "dwarf-with-dsym";
				ENABLE_NS_ASSERTIONS = NO;
				ENABLE_STRICT_OBJC_MSGSEND = YES;
				EXCLUDED_ARCHS = "";
				GCC_C_LANGUAGE_STANDARD = gnu11;
				GCC_NO_COMMON_BLOCKS = YES;
				GCC_WARN_64_TO_32_BIT_CONVERSION = YES;
				GCC_WARN_ABOUT_RETURN_TYPE = YES_ERROR;
				GCC_WARN_UNDECLARED_SELECTOR = YES;
				GCC_WARN_UNINITIALIZED_AUTOS = YES_AGGRESSIVE;
				GCC_WARN_UNUSED_FUNCTION = YES;
				GCC_WARN_UNUSED_VARIABLE = YES;
				IPHONEOS_DEPLOYMENT_TARGET = 13.0;
				MTL_ENABLE_DEBUG_INFO = NO;
				SDKROOT = iphoneos;
				SWIFT_ACTIVE_COMPILATION_CONDITIONS = DOGFOOD;
				SWIFT_COMPILATION_MODE = wholemodule;
				SWIFT_OPTIMIZATION_LEVEL = "-O";
				VALIDATE_PRODUCT = YES;
			};
			name = Dogfood;
		};
		A52B636E21376228009F7ADF /* Dogfood */ = {
			isa = XCBuildConfiguration;
			buildSettings = {
				APPCENTER_SECRET = app_center_secret_to_be_supplied_before_building;
				APPCENTER_URL_SCHEME = "appcenter-$(APPCENTER_SECRET)";
				ASSETCATALOG_COMPILER_APPICON_NAME = AppIcon;
				BUNDLE_NAME = FluentUI;
				CLANG_ENABLE_MODULES = YES;
				CODE_SIGN_IDENTITY = "iPhone Distribution";
				CODE_SIGN_STYLE = Manual;
				DEVELOPMENT_TEAM = 9KBH5RKYEW;
				INFOPLIST_FILE = FluentUI.Demo/Info.plist;
				LD_RUNPATH_SEARCH_PATHS = (
					"$(inherited)",
					"@executable_path/Frameworks",
				);
				PRODUCT_BUNDLE_IDENTIFIER = "com.microsoft.OfficeUIFabricDemo-df";
				PRODUCT_NAME = FluentUI.Demo;
				PROVISIONING_PROFILE = "4596e7d8-5232-4b9f-82bf-63883e38cd5c";
				PROVISIONING_PROFILE_SPECIFIER = "Office Fabric Demo Dogfood Distribution";
				SWIFT_OBJC_BRIDGING_HEADER = "FluentUI.Demo/FluentUI.Demo-Bridging-Header.h";
				SWIFT_VERSION = 5.0;
				TARGETED_DEVICE_FAMILY = "1,2";
			};
			name = Dogfood;
		};
		A5CEC21E20E436F20016922A /* Debug */ = {
			isa = XCBuildConfiguration;
			buildSettings = {
				ALWAYS_SEARCH_USER_PATHS = NO;
				BUNDLE_NAME = "";
				CLANG_ANALYZER_LOCALIZABILITY_NONLOCALIZED = YES;
				CLANG_ANALYZER_NONNULL = YES;
				CLANG_ANALYZER_NUMBER_OBJECT_CONVERSION = YES_AGGRESSIVE;
				CLANG_CXX_LANGUAGE_STANDARD = "gnu++14";
				CLANG_CXX_LIBRARY = "libc++";
				CLANG_ENABLE_MODULES = YES;
				CLANG_ENABLE_OBJC_ARC = YES;
				CLANG_ENABLE_OBJC_WEAK = YES;
				CLANG_WARN_BLOCK_CAPTURE_AUTORELEASING = YES;
				CLANG_WARN_BOOL_CONVERSION = YES;
				CLANG_WARN_COMMA = YES;
				CLANG_WARN_CONSTANT_CONVERSION = YES;
				CLANG_WARN_DEPRECATED_OBJC_IMPLEMENTATIONS = YES;
				CLANG_WARN_DIRECT_OBJC_ISA_USAGE = YES_ERROR;
				CLANG_WARN_DOCUMENTATION_COMMENTS = YES;
				CLANG_WARN_EMPTY_BODY = YES;
				CLANG_WARN_ENUM_CONVERSION = YES;
				CLANG_WARN_INFINITE_RECURSION = YES;
				CLANG_WARN_INT_CONVERSION = YES;
				CLANG_WARN_NON_LITERAL_NULL_CONVERSION = YES;
				CLANG_WARN_OBJC_IMPLICIT_RETAIN_SELF = YES;
				CLANG_WARN_OBJC_LITERAL_CONVERSION = YES;
				CLANG_WARN_OBJC_ROOT_CLASS = YES_ERROR;
				CLANG_WARN_QUOTED_INCLUDE_IN_FRAMEWORK_HEADER = YES;
				CLANG_WARN_RANGE_LOOP_ANALYSIS = YES;
				CLANG_WARN_STRICT_PROTOTYPES = YES;
				CLANG_WARN_SUSPICIOUS_MOVE = YES;
				CLANG_WARN_UNGUARDED_AVAILABILITY = YES_AGGRESSIVE;
				CLANG_WARN_UNREACHABLE_CODE = YES;
				CLANG_WARN__DUPLICATE_METHOD_MATCH = YES;
				CODE_SIGN_IDENTITY = "iPhone Developer";
				COPY_PHASE_STRIP = NO;
				DEBUG_INFORMATION_FORMAT = dwarf;
				ENABLE_STRICT_OBJC_MSGSEND = YES;
				ENABLE_TESTABILITY = YES;
				EXCLUDED_ARCHS = "";
				GCC_C_LANGUAGE_STANDARD = gnu11;
				GCC_DYNAMIC_NO_PIC = NO;
				GCC_NO_COMMON_BLOCKS = YES;
				GCC_OPTIMIZATION_LEVEL = 0;
				GCC_PREPROCESSOR_DEFINITIONS = (
					"DEBUG=1",
					"$(inherited)",
				);
				GCC_WARN_64_TO_32_BIT_CONVERSION = YES;
				GCC_WARN_ABOUT_RETURN_TYPE = YES_ERROR;
				GCC_WARN_UNDECLARED_SELECTOR = YES;
				GCC_WARN_UNINITIALIZED_AUTOS = YES_AGGRESSIVE;
				GCC_WARN_UNUSED_FUNCTION = YES;
				GCC_WARN_UNUSED_VARIABLE = YES;
				IPHONEOS_DEPLOYMENT_TARGET = 13.0;
				MTL_ENABLE_DEBUG_INFO = YES;
				ONLY_ACTIVE_ARCH = YES;
				SDKROOT = iphoneos;
				SWIFT_ACTIVE_COMPILATION_CONDITIONS = DEBUG;
				SWIFT_OPTIMIZATION_LEVEL = "-Onone";
			};
			name = Debug;
		};
		A5CEC21F20E436F20016922A /* Release */ = {
			isa = XCBuildConfiguration;
			buildSettings = {
				ALWAYS_SEARCH_USER_PATHS = NO;
				BUNDLE_NAME = "";
				CLANG_ANALYZER_LOCALIZABILITY_NONLOCALIZED = YES;
				CLANG_ANALYZER_NONNULL = YES;
				CLANG_ANALYZER_NUMBER_OBJECT_CONVERSION = YES_AGGRESSIVE;
				CLANG_CXX_LANGUAGE_STANDARD = "gnu++14";
				CLANG_CXX_LIBRARY = "libc++";
				CLANG_ENABLE_MODULES = YES;
				CLANG_ENABLE_OBJC_ARC = YES;
				CLANG_ENABLE_OBJC_WEAK = YES;
				CLANG_WARN_BLOCK_CAPTURE_AUTORELEASING = YES;
				CLANG_WARN_BOOL_CONVERSION = YES;
				CLANG_WARN_COMMA = YES;
				CLANG_WARN_CONSTANT_CONVERSION = YES;
				CLANG_WARN_DEPRECATED_OBJC_IMPLEMENTATIONS = YES;
				CLANG_WARN_DIRECT_OBJC_ISA_USAGE = YES_ERROR;
				CLANG_WARN_DOCUMENTATION_COMMENTS = YES;
				CLANG_WARN_EMPTY_BODY = YES;
				CLANG_WARN_ENUM_CONVERSION = YES;
				CLANG_WARN_INFINITE_RECURSION = YES;
				CLANG_WARN_INT_CONVERSION = YES;
				CLANG_WARN_NON_LITERAL_NULL_CONVERSION = YES;
				CLANG_WARN_OBJC_IMPLICIT_RETAIN_SELF = YES;
				CLANG_WARN_OBJC_LITERAL_CONVERSION = YES;
				CLANG_WARN_OBJC_ROOT_CLASS = YES_ERROR;
				CLANG_WARN_QUOTED_INCLUDE_IN_FRAMEWORK_HEADER = YES;
				CLANG_WARN_RANGE_LOOP_ANALYSIS = YES;
				CLANG_WARN_STRICT_PROTOTYPES = YES;
				CLANG_WARN_SUSPICIOUS_MOVE = YES;
				CLANG_WARN_UNGUARDED_AVAILABILITY = YES_AGGRESSIVE;
				CLANG_WARN_UNREACHABLE_CODE = YES;
				CLANG_WARN__DUPLICATE_METHOD_MATCH = YES;
				CODE_SIGN_IDENTITY = "iPhone Developer";
				COPY_PHASE_STRIP = NO;
				DEBUG_INFORMATION_FORMAT = "dwarf-with-dsym";
				ENABLE_NS_ASSERTIONS = NO;
				ENABLE_STRICT_OBJC_MSGSEND = YES;
				EXCLUDED_ARCHS = "";
				GCC_C_LANGUAGE_STANDARD = gnu11;
				GCC_NO_COMMON_BLOCKS = YES;
				GCC_WARN_64_TO_32_BIT_CONVERSION = YES;
				GCC_WARN_ABOUT_RETURN_TYPE = YES_ERROR;
				GCC_WARN_UNDECLARED_SELECTOR = YES;
				GCC_WARN_UNINITIALIZED_AUTOS = YES_AGGRESSIVE;
				GCC_WARN_UNUSED_FUNCTION = YES;
				GCC_WARN_UNUSED_VARIABLE = YES;
				IPHONEOS_DEPLOYMENT_TARGET = 13.0;
				MTL_ENABLE_DEBUG_INFO = NO;
				SDKROOT = iphoneos;
				SWIFT_COMPILATION_MODE = wholemodule;
				SWIFT_OPTIMIZATION_LEVEL = "-O";
				VALIDATE_PRODUCT = YES;
			};
			name = Release;
		};
		A5CEC22120E436F20016922A /* Debug */ = {
			isa = XCBuildConfiguration;
			buildSettings = {
				ASSETCATALOG_COMPILER_APPICON_NAME = AppIcon;
				BUNDLE_NAME = "FluentUI DEV";
				CLANG_ENABLE_MODULES = YES;
				CODE_SIGN_IDENTITY = "iPhone Developer";
				CODE_SIGN_STYLE = Manual;
				DEVELOPMENT_TEAM = UBF8T346G9;
				INFOPLIST_FILE = FluentUI.Demo/Info.plist;
				LD_RUNPATH_SEARCH_PATHS = (
					"$(inherited)",
					"@executable_path/Frameworks",
				);
				PRODUCT_BUNDLE_IDENTIFIER = com.microsoft.OfficeUIFabricDemo;
				PRODUCT_NAME = FluentUI.Demo;
				PROVISIONING_PROFILE = "63d62159-2691-4b44-9553-b668cc1746c1";
				PROVISIONING_PROFILE_SPECIFIER = "Office UI Fabric Demo Development";
				SWIFT_OBJC_BRIDGING_HEADER = "FluentUI.Demo/FluentUI.Demo-Bridging-Header.h";
				SWIFT_OPTIMIZATION_LEVEL = "-Onone";
				SWIFT_VERSION = 5.0;
				TARGETED_DEVICE_FAMILY = "1,2";
			};
			name = Debug;
		};
		A5CEC22220E436F20016922A /* Release */ = {
			isa = XCBuildConfiguration;
			buildSettings = {
				ASSETCATALOG_COMPILER_APPICON_NAME = AppIcon;
				BUNDLE_NAME = FluentUI;
				CLANG_ENABLE_MODULES = YES;
				CODE_SIGN_IDENTITY = "iPhone Developer";
				CODE_SIGN_STYLE = Manual;
				DEVELOPMENT_TEAM = UBF8T346G9;
				INFOPLIST_FILE = FluentUI.Demo/Info.plist;
				LD_RUNPATH_SEARCH_PATHS = (
					"$(inherited)",
					"@executable_path/Frameworks",
				);
				PRODUCT_BUNDLE_IDENTIFIER = com.microsoft.OfficeUIFabricDemo;
				PRODUCT_NAME = FluentUI.Demo;
				PROVISIONING_PROFILE = "63d62159-2691-4b44-9553-b668cc1746c1";
				PROVISIONING_PROFILE_SPECIFIER = "Office UI Fabric Demo Development";
				SWIFT_OBJC_BRIDGING_HEADER = "FluentUI.Demo/FluentUI.Demo-Bridging-Header.h";
				SWIFT_VERSION = 5.0;
				TARGETED_DEVICE_FAMILY = "1,2";
			};
			name = Release;
		};
/* End XCBuildConfiguration section */

/* Begin XCConfigurationList section */
		A5CEC20720E436F10016922A /* Build configuration list for PBXProject "FluentUI.Demo" */ = {
			isa = XCConfigurationList;
			buildConfigurations = (
				A5CEC21E20E436F20016922A /* Debug */,
				A5CEC21F20E436F20016922A /* Release */,
				A52B636D21376228009F7ADF /* Dogfood */,
			);
			defaultConfigurationIsVisible = 0;
			defaultConfigurationName = Release;
		};
		A5CEC22020E436F20016922A /* Build configuration list for PBXNativeTarget "FluentUI.Demo" */ = {
			isa = XCConfigurationList;
			buildConfigurations = (
				A5CEC22120E436F20016922A /* Debug */,
				A5CEC22220E436F20016922A /* Release */,
				A52B636E21376228009F7ADF /* Dogfood */,
			);
			defaultConfigurationIsVisible = 0;
			defaultConfigurationName = Release;
		};
/* End XCConfigurationList section */

/* Begin XCRemoteSwiftPackageReference section */
		8F0B81102670200300463726 /* XCRemoteSwiftPackageReference "appcenter-sdk-apple" */ = {
			isa = XCRemoteSwiftPackageReference;
			repositoryURL = "https://github.com/microsoft/appcenter-sdk-apple.git";
			requirement = {
				kind = upToNextMajorVersion;
				minimumVersion = 4.2.0;
			};
		};
/* End XCRemoteSwiftPackageReference section */

/* Begin XCSwiftPackageProductDependency section */
		8F0B81112670200300463726 /* AppCenterDistribute */ = {
			isa = XCSwiftPackageProductDependency;
			package = 8F0B81102670200300463726 /* XCRemoteSwiftPackageReference "appcenter-sdk-apple" */;
			productName = AppCenterDistribute;
		};
		8F0B8113267021A700463726 /* AppCenterAnalytics */ = {
			isa = XCSwiftPackageProductDependency;
			package = 8F0B81102670200300463726 /* XCRemoteSwiftPackageReference "appcenter-sdk-apple" */;
			productName = AppCenterAnalytics;
		};
		8F0B8115267021A700463726 /* AppCenterCrashes */ = {
			isa = XCSwiftPackageProductDependency;
			package = 8F0B81102670200300463726 /* XCRemoteSwiftPackageReference "appcenter-sdk-apple" */;
			productName = AppCenterCrashes;
		};
/* End XCSwiftPackageProductDependency section */
	};
	rootObject = A5CEC20420E436F10016922A /* Project object */;
}<|MERGE_RESOLUTION|>--- conflicted
+++ resolved
@@ -13,15 +13,11 @@
 		5303259326B3198A00611D05 /* AvatarDemoController_SwiftUI.swift in Sources */ = {isa = PBXBuildFile; fileRef = 5303259226B3198A00611D05 /* AvatarDemoController_SwiftUI.swift */; };
 		5303259826B31A6300611D05 /* FluentUIDemoToggle.swift in Sources */ = {isa = PBXBuildFile; fileRef = 5303259726B31A6300611D05 /* FluentUIDemoToggle.swift */; };
 		5306075926A1E73F002D49CF /* AvatarGroupDemoController.swift in Sources */ = {isa = PBXBuildFile; fileRef = 5306075826A1E73F002D49CF /* AvatarGroupDemoController.swift */; };
-<<<<<<< HEAD
-		53097D3227028A7B00A6E4DC /* ActivityIndicatorDemoController_SwiftUI.swift in Sources */ = {isa = PBXBuildFile; fileRef = 53097D2C27028A7B00A6E4DC /* ActivityIndicatorDemoController_SwiftUI.swift */; };
 		53097D3327028A7B00A6E4DC /* LeftNavDemoController.swift in Sources */ = {isa = PBXBuildFile; fileRef = 53097D2D27028A7B00A6E4DC /* LeftNavDemoController.swift */; };
-		53097D3427028A7B00A6E4DC /* ActivityIndicatorDemoController.swift in Sources */ = {isa = PBXBuildFile; fileRef = 53097D2E27028A7B00A6E4DC /* ActivityIndicatorDemoController.swift */; };
 		53097D3527028A7B00A6E4DC /* ButtonLegacyDemoController.swift in Sources */ = {isa = PBXBuildFile; fileRef = 53097D2F27028A7B00A6E4DC /* ButtonLegacyDemoController.swift */; };
 		53097D3627028A7B00A6E4DC /* ThemingDemoController.swift in Sources */ = {isa = PBXBuildFile; fileRef = 53097D3027028A7B00A6E4DC /* ThemingDemoController.swift */; };
 		53097D3727028A7B00A6E4DC /* ButtonDemoController_SwiftUI.swift in Sources */ = {isa = PBXBuildFile; fileRef = 53097D3127028A7B00A6E4DC /* ButtonDemoController_SwiftUI.swift */; };
 		53097D3827028AA400A6E4DC /* ListDemoController.swift in Sources */ = {isa = PBXBuildFile; fileRef = EC8EA6AF2580D82A00F191CE /* ListDemoController.swift */; };
-		53097D3927028ABE00A6E4DC /* ActivityIndicatorViewDemoController.swift in Sources */ = {isa = PBXBuildFile; fileRef = B4D852D822580661004B1B29 /* ActivityIndicatorViewDemoController.swift */; };
 		53097D3A27028AC900A6E4DC /* DateTimePickerDemoController.swift in Sources */ = {isa = PBXBuildFile; fileRef = FD7254EC21471A3F002F4069 /* DateTimePickerDemoController.swift */; };
 		53097D3B27028ACC00A6E4DC /* DrawerDemoController.swift in Sources */ = {isa = PBXBuildFile; fileRef = A5DCA75D211E3A92005F4CB7 /* DrawerDemoController.swift */; };
 		53097D3C27028AD000A6E4DC /* HUDDemoController.swift in Sources */ = {isa = PBXBuildFile; fileRef = B4E8F65121CD9579008A1598 /* HUDDemoController.swift */; };
@@ -33,12 +29,10 @@
 		53097D4227028AF000A6E4DC /* TabBarViewDemoController.swift in Sources */ = {isa = PBXBuildFile; fileRef = 11047D2522932DB1001F0F59 /* TabBarViewDemoController.swift */; };
 		53097D4327028AF400A6E4DC /* TableViewCellFileAccessoryViewDemoController.swift in Sources */ = {isa = PBXBuildFile; fileRef = 7DC2FB2A24C0F4FD00367A55 /* TableViewCellFileAccessoryViewDemoController.swift */; };
 		53097D4427028AFA00A6E4DC /* TooltipDemoController.swift in Sources */ = {isa = PBXBuildFile; fileRef = FD7DF06121FB941400857267 /* TooltipDemoController.swift */; };
-=======
+		5328D97A26FBA3EA00F3723B /* IndeterminateProgressBarDemoController_SwiftUI.swift in Sources */ = {isa = PBXBuildFile; fileRef = 5328D97826FBA3E900F3723B /* IndeterminateProgressBarDemoController_SwiftUI.swift */; };
+		5328D97B26FBA3EA00F3723B /* IndeterminateProgressBarDemoController.swift in Sources */ = {isa = PBXBuildFile; fileRef = 5328D97926FBA3E900F3723B /* IndeterminateProgressBarDemoController.swift */; };
 		532FE3DB26EA6D8D007539C0 /* ActivityIndicatorDemoController.swift in Sources */ = {isa = PBXBuildFile; fileRef = 532FE3D926EA6D8D007539C0 /* ActivityIndicatorDemoController.swift */; };
 		532FE3DC26EA6D8D007539C0 /* ActivityIndicatorDemoController_SwiftUI.swift in Sources */ = {isa = PBXBuildFile; fileRef = 532FE3DA26EA6D8D007539C0 /* ActivityIndicatorDemoController_SwiftUI.swift */; };
->>>>>>> 3e5caa0e
-		5328D97A26FBA3EA00F3723B /* IndeterminateProgressBarDemoController_SwiftUI.swift in Sources */ = {isa = PBXBuildFile; fileRef = 5328D97826FBA3E900F3723B /* IndeterminateProgressBarDemoController_SwiftUI.swift */; };
-		5328D97B26FBA3EA00F3723B /* IndeterminateProgressBarDemoController.swift in Sources */ = {isa = PBXBuildFile; fileRef = 5328D97926FBA3E900F3723B /* IndeterminateProgressBarDemoController.swift */; };
 		5373D55F2694C3070032A3B4 /* AvatarDemoController.swift in Sources */ = {isa = PBXBuildFile; fileRef = 5373D55E2694C3070032A3B4 /* AvatarDemoController.swift */; };
 		7D0931C124AAA3D30072458A /* SideTabBarDemoController.swift in Sources */ = {isa = PBXBuildFile; fileRef = 7D0931C024AAA3D30072458A /* SideTabBarDemoController.swift */; };
 		80AECC0C2630F1BB005AF2F3 /* BottomCommandingDemoController.swift in Sources */ = {isa = PBXBuildFile; fileRef = 80AECC0B2630F1BB005AF2F3 /* BottomCommandingDemoController.swift */; };
@@ -46,7 +40,6 @@
 		8F0B81122670200300463726 /* AppCenterDistribute in Frameworks */ = {isa = PBXBuildFile; productRef = 8F0B81112670200300463726 /* AppCenterDistribute */; };
 		8F0B8114267021A700463726 /* AppCenterAnalytics in Frameworks */ = {isa = PBXBuildFile; productRef = 8F0B8113267021A700463726 /* AppCenterAnalytics */; };
 		8F0B8116267021A700463726 /* AppCenterCrashes in Frameworks */ = {isa = PBXBuildFile; productRef = 8F0B8115267021A700463726 /* AppCenterCrashes */; };
-		92ABB39026BC66FE00BA179A /* (null) in Sources */ = {isa = PBXBuildFile; };
 		92D5598426A1523400328FD3 /* CardNudgeDemoController.swift in Sources */ = {isa = PBXBuildFile; fileRef = 92D5598326A1523400328FD3 /* CardNudgeDemoController.swift */; };
 		92E977B726C7144F008E10A8 /* UIResponder+Extensions.swift in Sources */ = {isa = PBXBuildFile; fileRef = 92E977B526C713F3008E10A8 /* UIResponder+Extensions.swift */; };
 		92E977B826C7144F008E10A8 /* DemoControllerScrollView.swift in Sources */ = {isa = PBXBuildFile; fileRef = 92E977B426C713F3008E10A8 /* DemoControllerScrollView.swift */; };
@@ -102,19 +95,14 @@
 		5303259226B3198A00611D05 /* AvatarDemoController_SwiftUI.swift */ = {isa = PBXFileReference; fileEncoding = 4; lastKnownFileType = sourcecode.swift; path = AvatarDemoController_SwiftUI.swift; sourceTree = "<group>"; };
 		5303259726B31A6300611D05 /* FluentUIDemoToggle.swift */ = {isa = PBXFileReference; fileEncoding = 4; lastKnownFileType = sourcecode.swift; path = FluentUIDemoToggle.swift; sourceTree = "<group>"; };
 		5306075826A1E73F002D49CF /* AvatarGroupDemoController.swift */ = {isa = PBXFileReference; fileEncoding = 4; lastKnownFileType = sourcecode.swift; path = AvatarGroupDemoController.swift; sourceTree = "<group>"; };
-<<<<<<< HEAD
-		53097D2C27028A7B00A6E4DC /* ActivityIndicatorDemoController_SwiftUI.swift */ = {isa = PBXFileReference; fileEncoding = 4; lastKnownFileType = sourcecode.swift; path = ActivityIndicatorDemoController_SwiftUI.swift; sourceTree = "<group>"; };
 		53097D2D27028A7B00A6E4DC /* LeftNavDemoController.swift */ = {isa = PBXFileReference; fileEncoding = 4; lastKnownFileType = sourcecode.swift; path = LeftNavDemoController.swift; sourceTree = "<group>"; };
-		53097D2E27028A7B00A6E4DC /* ActivityIndicatorDemoController.swift */ = {isa = PBXFileReference; fileEncoding = 4; lastKnownFileType = sourcecode.swift; path = ActivityIndicatorDemoController.swift; sourceTree = "<group>"; };
 		53097D2F27028A7B00A6E4DC /* ButtonLegacyDemoController.swift */ = {isa = PBXFileReference; fileEncoding = 4; lastKnownFileType = sourcecode.swift; path = ButtonLegacyDemoController.swift; sourceTree = "<group>"; };
 		53097D3027028A7B00A6E4DC /* ThemingDemoController.swift */ = {isa = PBXFileReference; fileEncoding = 4; lastKnownFileType = sourcecode.swift; path = ThemingDemoController.swift; sourceTree = "<group>"; };
 		53097D3127028A7B00A6E4DC /* ButtonDemoController_SwiftUI.swift */ = {isa = PBXFileReference; fileEncoding = 4; lastKnownFileType = sourcecode.swift; path = ButtonDemoController_SwiftUI.swift; sourceTree = "<group>"; };
-=======
+		5328D97826FBA3E900F3723B /* IndeterminateProgressBarDemoController_SwiftUI.swift */ = {isa = PBXFileReference; fileEncoding = 4; lastKnownFileType = sourcecode.swift; path = IndeterminateProgressBarDemoController_SwiftUI.swift; sourceTree = "<group>"; };
+		5328D97926FBA3E900F3723B /* IndeterminateProgressBarDemoController.swift */ = {isa = PBXFileReference; fileEncoding = 4; lastKnownFileType = sourcecode.swift; path = IndeterminateProgressBarDemoController.swift; sourceTree = "<group>"; };
 		532FE3D926EA6D8D007539C0 /* ActivityIndicatorDemoController.swift */ = {isa = PBXFileReference; fileEncoding = 4; lastKnownFileType = sourcecode.swift; path = ActivityIndicatorDemoController.swift; sourceTree = "<group>"; };
 		532FE3DA26EA6D8D007539C0 /* ActivityIndicatorDemoController_SwiftUI.swift */ = {isa = PBXFileReference; fileEncoding = 4; lastKnownFileType = sourcecode.swift; path = ActivityIndicatorDemoController_SwiftUI.swift; sourceTree = "<group>"; };
->>>>>>> 3e5caa0e
-		5328D97826FBA3E900F3723B /* IndeterminateProgressBarDemoController_SwiftUI.swift */ = {isa = PBXFileReference; fileEncoding = 4; lastKnownFileType = sourcecode.swift; path = IndeterminateProgressBarDemoController_SwiftUI.swift; sourceTree = "<group>"; };
-		5328D97926FBA3E900F3723B /* IndeterminateProgressBarDemoController.swift */ = {isa = PBXFileReference; fileEncoding = 4; lastKnownFileType = sourcecode.swift; path = IndeterminateProgressBarDemoController.swift; sourceTree = "<group>"; };
 		5373D55E2694C3070032A3B4 /* AvatarDemoController.swift */ = {isa = PBXFileReference; fileEncoding = 4; lastKnownFileType = sourcecode.swift; path = AvatarDemoController.swift; sourceTree = "<group>"; };
 		5373F95426F28D3A007F1410 /* IndeterminateProgressBarDemoController_SwiftUI.swift */ = {isa = PBXFileReference; fileEncoding = 4; lastKnownFileType = sourcecode.swift; path = IndeterminateProgressBarDemoController_SwiftUI.swift; sourceTree = "<group>"; };
 		5373F95626F28D9B007F1410 /* IndeterminateProgressBarDemoController.swift */ = {isa = PBXFileReference; fileEncoding = 4; lastKnownFileType = sourcecode.swift; path = IndeterminateProgressBarDemoController.swift; sourceTree = "<group>"; };
@@ -320,18 +308,12 @@
 		A5CEC23220E452B80016922A /* Demos */ = {
 			isa = PBXGroup;
 			children = (
-<<<<<<< HEAD
-				53097D2C27028A7B00A6E4DC /* ActivityIndicatorDemoController_SwiftUI.swift */,
-				53097D2E27028A7B00A6E4DC /* ActivityIndicatorDemoController.swift */,
+				532FE3D926EA6D8D007539C0 /* ActivityIndicatorDemoController.swift */,
+				532FE3DA26EA6D8D007539C0 /* ActivityIndicatorDemoController_SwiftUI.swift */,
 				53097D3127028A7B00A6E4DC /* ButtonDemoController_SwiftUI.swift */,
 				53097D2F27028A7B00A6E4DC /* ButtonLegacyDemoController.swift */,
 				53097D2D27028A7B00A6E4DC /* LeftNavDemoController.swift */,
 				53097D3027028A7B00A6E4DC /* ThemingDemoController.swift */,
-				B4D852D822580661004B1B29 /* ActivityIndicatorViewDemoController.swift */,
-=======
-				532FE3D926EA6D8D007539C0 /* ActivityIndicatorDemoController.swift */,
-				532FE3DA26EA6D8D007539C0 /* ActivityIndicatorDemoController_SwiftUI.swift */,
->>>>>>> 3e5caa0e
 				5373D55E2694C3070032A3B4 /* AvatarDemoController.swift */,
 				5303259226B3198A00611D05 /* AvatarDemoController_SwiftUI.swift */,
 				5306075826A1E73F002D49CF /* AvatarGroupDemoController.swift */,
@@ -507,12 +489,8 @@
 			isa = PBXSourcesBuildPhase;
 			buildActionMask = 2147483647;
 			files = (
-<<<<<<< HEAD
 				53097D3F27028AE100A6E4DC /* ObjectiveCDemoController.m in Sources */,
-=======
-				FD7DF06221FB941500857267 /* TooltipDemoController.swift in Sources */,
 				532FE3DB26EA6D8D007539C0 /* ActivityIndicatorDemoController.swift in Sources */,
->>>>>>> 3e5caa0e
 				B441478F228E02540040E88E /* OtherCellsDemoController.swift in Sources */,
 				5303259326B3198A00611D05 /* AvatarDemoController_SwiftUI.swift in Sources */,
 				92D5598426A1523400328FD3 /* CardNudgeDemoController.swift in Sources */,
@@ -548,28 +526,17 @@
 				A5CEC21220E436F10016922A /* DemoListViewController.swift in Sources */,
 				53097D3E27028ADC00A6E4DC /* NotificationViewDemoController.swift in Sources */,
 				5328D97A26FBA3EA00F3723B /* IndeterminateProgressBarDemoController_SwiftUI.swift in Sources */,
-				53097D3227028A7B00A6E4DC /* ActivityIndicatorDemoController_SwiftUI.swift in Sources */,
 				B498141621E42C140077B48D /* TableViewCellDemoController.swift in Sources */,
 				FDCF7C8321BF35680058E9E6 /* SegmentedControlDemoController.swift in Sources */,
-				53097D3927028ABE00A6E4DC /* ActivityIndicatorViewDemoController.swift in Sources */,
 				53097D4027028AE500A6E4DC /* PersonaButtonCarouselDemoController.swift in Sources */,
 				C0938E4A235F733100256251 /* ShimmerLinesViewDemoController.swift in Sources */,
 				80AECC0C2630F1BB005AF2F3 /* BottomCommandingDemoController.swift in Sources */,
 				C038992E2359307D00265026 /* TableViewCellShimmerDemoController.swift in Sources */,
-<<<<<<< HEAD
 				53097D3D27028AD800A6E4DC /* NavigationControllerDemoController.swift in Sources */,
-=======
 				532FE3DC26EA6D8D007539C0 /* ActivityIndicatorDemoController_SwiftUI.swift in Sources */,
->>>>>>> 3e5caa0e
 				114CF8B82423E10900D064AA /* ColorDemoController.swift in Sources */,
 				53097D4427028AFA00A6E4DC /* TooltipDemoController.swift in Sources */,
-				53097D3427028A7B00A6E4DC /* ActivityIndicatorDemoController.swift in Sources */,
 				A589F856211BA71000471C23 /* LabelDemoController.swift in Sources */,
-<<<<<<< HEAD
-=======
-				FD41C8F422E28EEB0086F899 /* NavigationControllerDemoController.swift in Sources */,
-				7DC2FB2B24C0F4FD00367A55 /* TableViewCellFileAccessoryViewDemoController.swift in Sources */,
->>>>>>> 3e5caa0e
 				E6842996247C350700A29C40 /* DemoColorThemes.swift in Sources */,
 				A5CEC21020E436F10016922A /* AppDelegate.swift in Sources */,
 				53097D4227028AF000A6E4DC /* TabBarViewDemoController.swift in Sources */,
@@ -577,7 +544,6 @@
 				53097D4327028AF400A6E4DC /* TableViewCellFileAccessoryViewDemoController.swift in Sources */,
 				B444D6B82183BA4B0002B4D4 /* BadgeViewDemoController.swift in Sources */,
 				A591A3F420F429EB001ED23B /* Demos.swift in Sources */,
-				92ABB39026BC66FE00BA179A /* (null) in Sources */,
 				B4C39552227A4AC800539EC2 /* TableViewSampleData.swift in Sources */,
 				53097D3B27028ACC00A6E4DC /* DrawerDemoController.swift in Sources */,
 			);
