--- conflicted
+++ resolved
@@ -29,28 +29,21 @@
                                          accessoryView: strongSelf.createAccessoryView(),
                                          contractNavigationBarOnScroll: true)
         }).view)
+
         container.addArrangedSubview(createButton(title: "Show with fixed search bar", action: { [weak self] _ in
             guard let strongSelf = self else {
                 return
             }
 
-<<<<<<< HEAD
             strongSelf.presentController(withLargeTitle: true,
                                          accessoryView: strongSelf.createAccessoryView(),
                                          contractNavigationBarOnScroll: false)
         }).view)
+
         container.addArrangedSubview(createButton(title: "Show without an avatar", action: { [weak self] _ in
             guard let strongSelf = self else {
                 return
             }
-=======
-        addTitle(text: "Top Accessory View")
-        container.addArrangedSubview(createButton(title: "Show with top search bar for large screen width", action: #selector(showWithTopSearchBar)))
-
-        addTitle(text: "Change Style Periodically")
-        container.addArrangedSubview(createButton(title: "Change the style every second", action: #selector(showSearchChangingStyleEverySecond)))
-    }
->>>>>>> 672512ce
 
             strongSelf.presentController(withLargeTitle: true,
                                          style: .primary,
@@ -77,7 +70,9 @@
             button.setImage(UIImage(named: "ic_fluent_filter_28"), for: .normal)
             button.tintColor = UIColor(light: Colors.textOnAccent, dark: Colors.textPrimary)
             stackView.addArrangedSubview(button)
-            strongSelf.presentController(withLargeTitle: true, accessoryView: stackView, contractNavigationBarOnScroll: false)
+            strongSelf.presentController(withLargeTitle: true,
+                                         accessoryView: stackView,
+                                         contractNavigationBarOnScroll: false)
         }).view)
 
         addTitle(text: "Large Title with System style")
@@ -170,35 +165,26 @@
                 return
             }
 
-<<<<<<< HEAD
             strongSelf.presentController(withLargeTitle: true,
                                          style: .system,
                                          accessoryView: strongSelf.createAccessoryView(with: .darkContent),
                                          showsTopAccessory: true,
                                          contractNavigationBarOnScroll: false)
         }).view)
-=======
-    @objc func showSearchChangingStyleEverySecond() {
-        presentController(withLargeTitle: true, style: .system, accessoryView: createAccessoryView(with: .darkContent), showsTopAccessory: true, contractNavigationBarOnScroll: false, updateStylePeriodically: true)
-    }
-
-    @objc func showLargeTitleWithPillSegment() {
-        let segmentItems: [SegmentItem] = [
-            SegmentItem(title: "First"),
-            SegmentItem(title: "Second")]
-        let pillControl = SegmentedControl(items: segmentItems, style: .onBrandPill)
-        pillControl.shouldSetEqualWidthForSegments = false
-        pillControl.contentInset = .zero
-        let stackView = UIStackView()
-        stackView.addArrangedSubview(pillControl)
-        stackView.distribution = .equalCentering
-        stackView.alignment = .center
-        let button = UIButton(type: .system)
-        button.setImage(UIImage(named: "ic_fluent_filter_28"), for: .normal)
-        button.tintColor = UIColor(light: Colors.textOnAccent, dark: Colors.textPrimary)
-        stackView.addArrangedSubview(button)
-        presentController(withLargeTitle: true, accessoryView: stackView, contractNavigationBarOnScroll: false)
->>>>>>> 672512ce
+
+        addTitle(text: "Change Style Periodically")
+        container.addArrangedSubview(createButton(title: "Change the style every second", action: { [weak self] _ in
+            guard let strongSelf = self else {
+                return
+            }
+
+            strongSelf.presentController(withLargeTitle: true,
+                                         style: .system,
+                                         accessoryView: strongSelf.createAccessoryView(with: .darkContent),
+                                         showsTopAccessory: true,
+                                         contractNavigationBarOnScroll: false,
+                                         updateStylePeriodically: true)
+        }).view)
     }
 
     @discardableResult
