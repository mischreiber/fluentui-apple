//
//  Copyright (c) Microsoft Corporation. All rights reserved.
//  Licensed under the MIT License.
//

import FluentUI
import UIKit

class SideTabBarDemoController: DemoController {
    override func viewDidLoad() {
        super.viewDidLoad()

        presentSideTabBar()
    }

    private struct Constants {
        static let initialBadgeNumbers: [UInt] = [5, 50, 250, 4, 65, 135]
        static let initialHigherBadgeNumbers: [UInt] = [1250, 25505, 3050528, 50890, 2304, 28745]
        static let optionsSpacing: CGFloat = 5.0
    }

    private let sideTabBar: SideTabBar = {
        return SideTabBar(frame: .zero)
    }()

    private var contentViewController: UIViewController?

    private var badgeNumbers: [UInt] = Constants.initialBadgeNumbers
    private var higherBadgeNumbers: [UInt] = Constants.initialHigherBadgeNumbers

    private var showBadgeNumbers: Bool = false {
        didSet {
            updateBadgeNumbers()
            updateBadgeButtons()
        }
    }

    private var useHigherBadgeNumbers: Bool = false {
        didSet {
            updateBadgeNumbers()
        }
    }

    private lazy var incrementBadgeButton: MSFButton = {
        let incrementBadgeButton = MSFButton(style: .secondary,
                                             size: .small) { [weak self] _ in
            guard let strongSelf = self else {
                return
            }

            strongSelf.modifyBadgeNumbers(increment: 1)
        }
        incrementBadgeButton.state.image = UIImage(named: "ic_fluent_add_20_regular")
        incrementBadgeButton.state.accessibilityLabel = "Increment badge numbers"

        return incrementBadgeButton
    }()

    private lazy var decrementBadgeButton: MSFButton = {
        let decrementBadgeButton = MSFButton(style: .secondary,
                                             size: .small) { [weak self] _ in
            guard let strongSelf = self else {
                return
            }

            strongSelf.modifyBadgeNumbers(increment: -1)
        }
        decrementBadgeButton.state.image = UIImage(named: "ic_fluent_subtract_20_regular")
        decrementBadgeButton.state.accessibilityLabel = "Decrement badge numbers"

        return decrementBadgeButton
    }()

    private func presentSideTabBar() {
        let contentViewController = UIViewController(nibName: nil, bundle: nil)
        self.contentViewController = contentViewController

        contentViewController.modalPresentationStyle = .fullScreen
        contentViewController.view.backgroundColor = view.backgroundColor
        contentViewController.view.addSubview(sideTabBar)

        sideTabBar.delegate = self

        sideTabBar.topItems = [
            TabBarItem(title: "Home", image: UIImage(named: "Home_28")!, selectedImage: UIImage(named: "Home_Selected_28")!),
            TabBarItem(title: "New", image: UIImage(named: "New_28")!, selectedImage: UIImage(named: "New_Selected_28")!),
            TabBarItem(title: "Open", image: UIImage(named: "Open_28")!, selectedImage: UIImage(named: "Open_Selected_28")!)
        ]

        var premiumImage = UIImage(named: "ic_fluent_premium_24_regular")!
        if let window = view.window {
            let primaryColor = Colors.primary(for: window)
            premiumImage = premiumImage.image(withPrimaryColor: primaryColor)
        }

        sideTabBar.bottomItems = [
            TabBarItem(title: "Go Premium", image: premiumImage),
            TabBarItem(title: "Help", image: UIImage(named: "Help_24")!),
            TabBarItem(title: "Settings", image: UIImage(named: "Settings_24")!)
        ]

        let contentView = UIView(frame: .zero)
        contentView.translatesAutoresizingMaskIntoConstraints = false
        contentViewController.view.insertSubview(contentView, belowSubview: sideTabBar)

        let optionTableView = UITableView(frame: .zero, style: .plain)
        optionTableView.translatesAutoresizingMaskIntoConstraints = false
        optionTableView.register(TableViewCell.self, forCellReuseIdentifier: TableViewCell.identifier)
        optionTableView.register(BooleanCell.self, forCellReuseIdentifier: BooleanCell.identifier)
        optionTableView.register(ActionsCell.self, forCellReuseIdentifier: ActionsCell.identifier)
        optionTableView.dataSource = self
        optionTableView.delegate = self
        optionTableView.separatorStyle = .none
        contentView.addSubview(optionTableView)

        showAvatarView(true)

        NSLayoutConstraint.activate([
            sideTabBar.leadingAnchor.constraint(equalTo: contentViewController.view.leadingAnchor),
            sideTabBar.topAnchor.constraint(equalTo: contentViewController.view.topAnchor),
            sideTabBar.bottomAnchor.constraint(equalTo: contentViewController.view.bottomAnchor),
            contentView.leadingAnchor.constraint(equalTo: sideTabBar.trailingAnchor),
            contentView.trailingAnchor.constraint(equalTo: contentViewController.view.trailingAnchor),
            contentView.topAnchor.constraint(equalTo: contentViewController.view.topAnchor),
            contentView.bottomAnchor.constraint(equalTo: contentViewController.view.bottomAnchor),
            optionTableView.topAnchor.constraint(equalTo: contentView.topAnchor),
            optionTableView.leadingAnchor.constraint(equalTo: contentView.leadingAnchor),
            optionTableView.trailingAnchor.constraint(equalTo: contentView.trailingAnchor),
            optionTableView.bottomAnchor.constraint(equalTo: contentView.bottomAnchor)
        ])

        present(contentViewController, animated: false)

        updateBadgeNumbers()
        updateBadgeButtons()
    }

    @objc private func dismissSideTabBar() {
        dismiss(animated: false) {
            self.navigationController?.popViewController(animated: true)
        }
    }

    @objc private func toggleAvatarView(_ cell: BooleanCell) {
        showAvatarView(cell.isOn)
    }

    @objc private func toggleShowBadgeNumbers(_ cell: BooleanCell) {
        showBadgeNumbers = cell.isOn
    }

    @objc private func toggleUseHigherBadgeNumbers(_ cell: BooleanCell) {
        useHigherBadgeNumbers = cell.isOn
    }

    @objc private func toggleShowTopItemTitles(_ cell: BooleanCell) {
        sideTabBar.showTopItemTitles = cell.isOn
    }

    @objc private func toggleShowBottomItemTitles(_ cell: BooleanCell) {
        sideTabBar.showBottomItemTitles = cell.isOn
    }

    private func showAvatarView(_ show: Bool) {
        var avatar: MSFAvatar?
        if let image = UIImage(named: "avatar_kat_larsson"), show {
<<<<<<< HEAD
            avatar = MSFAvatar(style: .accent, size: .medium)
            avatar?.state.primaryText = "Kat Larson"
            avatar?.state.image = image
            avatar?.state.hasPointerInteraction = true
=======
            avatar = MSFAvatar(style: .accent,
                               size: .medium)
            if let avatarState = avatar?.state {
                avatarState.primaryText = "Kat Larson"
                avatarState.image = image
                avatarState.hasPointerInteraction = true
            }
>>>>>>> 79ab7210
        }

        sideTabBar.avatar = avatar
    }

    private func updateBadgeNumbers() {
        var numbers = useHigherBadgeNumbers ? higherBadgeNumbers : badgeNumbers
        if !showBadgeNumbers {
            numbers = [0, 0, 0, 0, 0, 0]
        }

        sideTabBar.topItems[0].setBadgeNumber(numbers[0])
        sideTabBar.topItems[1].setBadgeNumber(numbers[1])
        sideTabBar.topItems[2].setBadgeNumber(numbers[2])
        sideTabBar.bottomItems[0].setBadgeNumber(numbers[3])
        sideTabBar.bottomItems[1].setBadgeNumber(numbers[4])
        sideTabBar.bottomItems[2].setBadgeNumber(numbers[5])
    }

    private func updateBadgeButtons() {
        incrementBadgeButton.state.isDisabled = !showBadgeNumbers
        decrementBadgeButton.state.isDisabled = !showBadgeNumbers
    }

    private func modifyBadgeNumbers(increment: Int) {
        var numbers = useHigherBadgeNumbers ? higherBadgeNumbers : badgeNumbers
        for (index, value) in numbers.enumerated() {
            let newValue = Int(value) + increment
            if newValue > 0 {
                numbers[index] = UInt(newValue)
            } else {
                numbers[index] = 0
            }
        }

        if useHigherBadgeNumbers {
            higherBadgeNumbers = numbers
        } else {
            badgeNumbers = numbers
        }

        updateBadgeNumbers()
    }

    private let optionsCellItems: [CellItem] = {
        return [CellItem(title: "Show Avatar View", type: .boolean, action: #selector(toggleAvatarView(_:)), isOn: true),
                CellItem(title: "Show top item titles", type: .boolean, action: #selector(toggleShowTopItemTitles(_:))),
                CellItem(title: "Show bottom item titles", type: .boolean, action: #selector(toggleShowBottomItemTitles(_:))),
                CellItem(title: "Show badge numbers", type: .boolean, action: #selector(toggleShowBadgeNumbers(_:))),
                CellItem(title: "Use higher badge numbers", type: .boolean, action: #selector(toggleUseHigherBadgeNumbers(_:))),
                CellItem(title: "Modify badge numbers", type: .stepper, action: nil),
                CellItem(title: "Dismiss", type: .action, action: #selector(dismissSideTabBar))
        ]
    }()
}

// MARK: - SideTabBarDemoController: SideTabBarDelegate

extension SideTabBarDemoController: SideTabBarDelegate {
    func sideTabBar(_ sideTabBar: SideTabBar, didSelect item: TabBarItem, fromTop: Bool) {
        let alert = UIAlertController(title: "\(item.title) was selected", message: nil, preferredStyle: .alert)
        let action = UIAlertAction(title: "OK", style: .default)
        alert.addAction(action)
        contentViewController?.present(alert, animated: true)
    }

    func sideTabBar(_ sideTabBar: SideTabBar, didActivate avatarView: MSFAvatar) {
        let alert = UIAlertController(title: "Avatar view was tapped", message: nil, preferredStyle: .alert)
        let action = UIAlertAction(title: "OK", style: .default)
        alert.addAction(action)
        contentViewController?.present(alert, animated: true)
    }
}

extension SideTabBarDemoController: UITableViewDataSource {
    func numberOfSections(in tableView: UITableView) -> Int {
        return 1
    }

    func tableView(_ tableView: UITableView, numberOfRowsInSection section: Int) -> Int {
        return optionsCellItems.count
    }

    func tableView(_ tableView: UITableView, cellForRowAt indexPath: IndexPath) -> UITableViewCell {
        let item = optionsCellItems[indexPath.row]

        if item.type == .boolean {
            guard let cell = tableView.dequeueReusableCell(withIdentifier: BooleanCell.identifier) as? BooleanCell else {
                return UITableViewCell()
            }
            cell.setup(title: item.title, isOn: item.isOn)
            cell.titleNumberOfLines = 0
            cell.onValueChanged = { [weak self, weak cell] in
                self?.perform(item.action, with: cell)
            }
            return cell
        } else if item.type == .action {
            guard let cell = tableView.dequeueReusableCell(withIdentifier: ActionsCell.identifier) as? ActionsCell else {
                return UITableViewCell()
            }
            cell.setup(action1Title: item.title)
            if let action = item.action {
                cell.action1Button.addTarget(self, action: action, for: .touchUpInside)
            }
            cell.bottomSeparatorType = .full
            return cell
        } else if item.type == .stepper {
            guard let cell = tableView.dequeueReusableCell(withIdentifier: TableViewCell.identifier) as? TableViewCell else {
                return UITableViewCell()
            }

            let stackView = UIStackView(frame: CGRect(x: 0, y: 0, width: 100, height: 40))
            stackView.addArrangedSubview(decrementBadgeButton.view)
            stackView.addArrangedSubview(incrementBadgeButton.view)
            stackView.distribution = .fillEqually
            stackView.alignment = .center
            stackView.spacing = 4

            cell.setup(title: item.title, customAccessoryView: stackView)
            cell.titleNumberOfLines = 0
            return cell
        }

        return UITableViewCell()
    }
}

extension SideTabBarDemoController: UITableViewDelegate {
    func tableView(_ tableView: UITableView, shouldHighlightRowAt indexPath: IndexPath) -> Bool {
       return false
    }
}

enum CellType {
    case action
    case boolean
    case stepper
}

struct CellItem {
    let title: String
    let type: CellType
    let action: Selector?
    var isOn: Bool = false
}<|MERGE_RESOLUTION|>--- conflicted
+++ resolved
@@ -164,12 +164,6 @@
     private func showAvatarView(_ show: Bool) {
         var avatar: MSFAvatar?
         if let image = UIImage(named: "avatar_kat_larsson"), show {
-<<<<<<< HEAD
-            avatar = MSFAvatar(style: .accent, size: .medium)
-            avatar?.state.primaryText = "Kat Larson"
-            avatar?.state.image = image
-            avatar?.state.hasPointerInteraction = true
-=======
             avatar = MSFAvatar(style: .accent,
                                size: .medium)
             if let avatarState = avatar?.state {
@@ -177,7 +171,6 @@
                 avatarState.image = image
                 avatarState.hasPointerInteraction = true
             }
->>>>>>> 79ab7210
         }
 
         sideTabBar.avatar = avatar
