--- conflicted
+++ resolved
@@ -5,51 +5,6 @@
 
 import UIKit
 
-<<<<<<< HEAD
-// Register your control demos here
-let demos: [(title: String, controllerClass: UIViewController.Type)] = [
-    ("ActivityIndicator (Vnext)", ActivityIndicatorDemoController.self),
-    ("Avatar (Vnext)", AvatarDemoController.self),
-    ("AvatarGroup (Vnext)", AvatarGroupDemoController.self),
-    ("Button (Vnext)", ButtonDemoController.self),
-    ("CardNudge (Vnext)", CardNudgeDemoController.self),
-    ("IndeterminateProgressBar (Vnext)", IndeterminateProgressBarDemoController.self),
-    ("LeftNav (Vnext)", LeftNavDemoController.self),
-    ("List (Vnext)", ListDemoController.self),
-    ("NotificationView (Vnext)", NotificationViewDemoController.self),
-    ("PersonaButtonCarousel (Vnext)", PersonaButtonCarouselDemoController.self),
-    ("Theming (Vnext)", ThemingDemoController.self),
-    ("BadgeField", BadgeFieldDemoController.self),
-    ("BadgeView", BadgeViewDemoController.self),
-    ("BottomCommandingController", BottomCommandingDemoController.self),
-    ("BottomSheetController", BottomSheetDemoController.self),
-    ("Button", ButtonLegacyDemoController.self),
-    ("Card", CardViewDemoController.self),
-    ("Color", ColorDemoController.self),
-    ("CommandBar (Vnext)", CommandBarDemoController.self),
-    ("DateTimePicker", DateTimePickerDemoController.self),
-    ("DrawerController (Vnext)", DrawerDemoController.self),
-    ("HUD", HUDDemoController.self),
-    ("Label", LabelDemoController.self),
-    ("NavigationController", NavigationControllerDemoController.self),
-    ("PeoplePicker", PeoplePickerDemoController.self),
-    ("PersonaListView", PersonaListViewDemoController.self),
-    ("PillButtonBar", PillButtonBarDemoController.self),
-    ("PopupMenuController", PopupMenuDemoController.self),
-    ("SearchBar", SearchBarDemoController.self),
-    ("SegmentedControl", SegmentedControlDemoController.self),
-    ("ShimmerView", ShimmerViewDemoController.self),
-    ("SideTabBar", SideTabBarDemoController.self),
-    ("TabBarView", TabBarViewDemoController.self),
-    ("TableViewCell", TableViewCellDemoController.self),
-    ("TableViewCellFileAccessoryView", TableViewCellFileAccessoryViewDemoController.self),
-    ("TableViewCellShimmer", TableViewCellShimmerDemoController.self),
-    ("TableViewHeaderFooterView", TableViewHeaderFooterViewDemoController.self),
-    ("Tooltip", TooltipDemoController.self),
-    ("Other cells", OtherCellsDemoController.self),
-    ("DEBUG: Objective-C Demos", ObjectiveCDemoController.self)
-]
-=======
 /// Definition of a DemoController
 struct DemoDescriptor: Identifiable {
     let title: String
@@ -67,9 +22,16 @@
         DemoDescriptor("ActivityIndicator", ActivityIndicatorDemoController.self),
         DemoDescriptor("Avatar", AvatarDemoController.self),
         DemoDescriptor("AvatarGroup", AvatarGroupDemoController.self),
+        DemoDescriptor("Button", ButtonDemoController.self),
         DemoDescriptor("CardNudge", CardNudgeDemoController.self),
+        DemoDescriptor("CommandBar", CommandBarDemoController.self),
+        DemoDescriptor("DrawerController", DrawerDemoController.self),
         DemoDescriptor("IndeterminateProgressBar", IndeterminateProgressBarDemoController.self),
-        DemoDescriptor("PersonaButtonCarousel", PersonaButtonCarouselDemoController.self)
+        DemoDescriptor("LeftNav", LeftNavDemoController.self),
+        DemoDescriptor("List", ListDemoController.self),
+        DemoDescriptor("NotificationView", NotificationViewDemoController.self),
+        DemoDescriptor("PersonaButtonCarousel", PersonaButtonCarouselDemoController.self),
+        DemoDescriptor("Theming (Vnext)", ThemingDemoController.self)
     ]
 
     static let controls: [DemoDescriptor] = [
@@ -77,16 +39,14 @@
         DemoDescriptor("BadgeView", BadgeViewDemoController.self),
         DemoDescriptor("BottomCommandingController", BottomCommandingDemoController.self),
         DemoDescriptor("BottomSheetController", BottomSheetDemoController.self),
-        DemoDescriptor("Button", ButtonDemoController.self),
+        DemoDescriptor("Button", ButtonLegacyDemoController.self),
         DemoDescriptor("Card", CardViewDemoController.self),
         DemoDescriptor("Color", ColorDemoController.self),
         DemoDescriptor("CommandBar", CommandBarDemoController.self),
         DemoDescriptor("DateTimePicker", DateTimePickerDemoController.self),
-        DemoDescriptor("DrawerController", DrawerDemoController.self),
         DemoDescriptor("HUD", HUDDemoController.self),
         DemoDescriptor("Label", LabelDemoController.self),
         DemoDescriptor("NavigationController", NavigationControllerDemoController.self),
-        DemoDescriptor("NotificationView", NotificationViewDemoController.self),
         DemoDescriptor("PeoplePicker", PeoplePickerDemoController.self),
         DemoDescriptor("PersonaListView", PersonaListViewDemoController.self),
         DemoDescriptor("PillButtonBar", PillButtonBarDemoController.self),
@@ -107,5 +67,4 @@
     static let debug: [DemoDescriptor] = [
         DemoDescriptor("DEBUG: Objective-C Demos", ObjectiveCDemoController.self)
     ]
-}
->>>>>>> e8350070
+}